# gNMI-1.12: Mixed OpenConfig/CLI Origin

## Summary

Ensure that both CLI and OC configuration can be pushed to the device at the
same time.

## Procedure

Note: this test is intended to cover only the case of pushing some configuration
<<<<<<< HEAD
along with OC paths - since it is unknown what CLI configuration would be
required in the emergency case that is covered by this requirement. * Push
non-overlapping mixed SetRequest specifying CLI for DUT port-1 and OpenConfig
for DUT port-2.
=======
along with OC paths, since it is unknown what CLI configuration would be
required in the emergency case that is covered by this requirement.
>>>>>>> 9405ed6b

````
*   `origin: "cli"` containing vendor configuration.

<<<<<<< HEAD
    ~~~
    interface <DUT port-1>
      description foo1
    ~~~

*   `origin: ""` (openconfig, default origin) setting the DUT port-2
    string value at `/interfaces/interface/config/description` to `"foo2"`.

=======
*   Push non-overlapping mixed SetRequest specifying CLI for DUT port-1 and
    OpenConfig for DUT port-2.

    *   `origin: "cli"` containing vendor configuration.

        ~~~
        interface <DUT port-1>
          description foo1
        ~~~

    *   `origin: ""` (openconfig, default origin) setting the DUT port-2
        string value at `/interfaces/interface/config/description` to `"foo2"`.

*   Validate the DUT port-1 and DUT port-2 descriptions through telemetry.

*   Push overlapping mixed SetRequest specifying CLI before OpenConfig for
    DUT port-1.

    *   `origin: "cli"` containing vendor configuration.
>>>>>>> 9405ed6b

*   Validate the DUT port-1 and DUT port-2 descriptions through telemetry.

*   Push overlapping mixed SetRequest specifying CLI before OpenConfig for DUT
    port-1.

    *   `origin: "cli"` containing vendor configuration.

        ```
        interface <DUT port-1>
          description foo1
<<<<<<< HEAD
        ```

    *   `origin: ""` (openconfig, default origin) setting the DUT port-1 string
        value at `/interfaces/interface/config/description` to `"foo2"`.
=======
        ~~~

    *   `origin: ""` (openconfig, default origin) setting the DUT port-1
        string value at `/interfaces/interface/config/description` to `"foo2"`.
>>>>>>> 9405ed6b

*   Validate that DUT port-1 description has `"foo2"`.

*   TODO: Push overlapping mixed SetRequest specifying OpenConfig before CLI for
    DUT port-1.

<<<<<<< HEAD
    *   `origin: ""` (openconfig, default origin) setting the DUT port-1 string
        value at `/interfaces/interface/config/description` to `"foo1"`.
=======
    *   `origin: ""` (openconfig, default origin) setting the DUT port-1
        string value at `/interfaces/interface/config/description` to `"foo1"`.
>>>>>>> 9405ed6b

    *   `origin: "cli"` containing vendor configuration.

        ```
        interface <DUT port-1>
          description foo2
<<<<<<< HEAD
        ```

*   TODO: Validate that DUT port-1 description still has `"foo2"`.
````
=======
        ~~~

*   TODO: Validate that DUT port-1 description still has `"foo2"`.

## Config Parameter coverage

*   /interfaces/interface/config/description

## Telemetry Parameter coverage

*   /interfaces/interface/state/description
>>>>>>> 9405ed6b
<|MERGE_RESOLUTION|>--- conflicted
+++ resolved
@@ -8,20 +8,18 @@
 ## Procedure
 
 Note: this test is intended to cover only the case of pushing some configuration
-<<<<<<< HEAD
 along with OC paths - since it is unknown what CLI configuration would be
 required in the emergency case that is covered by this requirement. * Push
 non-overlapping mixed SetRequest specifying CLI for DUT port-1 and OpenConfig
-for DUT port-2.
-=======
+
+# for DUT port-2.
+
 along with OC paths, since it is unknown what CLI configuration would be
 required in the emergency case that is covered by this requirement.
->>>>>>> 9405ed6b
 
 ````
 *   `origin: "cli"` containing vendor configuration.
 
-<<<<<<< HEAD
     ~~~
     interface <DUT port-1>
       description foo1
@@ -30,7 +28,23 @@
 *   `origin: ""` (openconfig, default origin) setting the DUT port-2
     string value at `/interfaces/interface/config/description` to `"foo2"`.
 
-=======
+
+*   Validate the DUT port-1 and DUT port-2 descriptions through telemetry.
+
+*   Push overlapping mixed SetRequest specifying CLI before OpenConfig for DUT
+    port-1.
+
+    *   `origin: "cli"` containing vendor configuration.
+
+        ```
+        interface <DUT port-1>
+          description foo1
+        ```
+
+    *   `origin: ""` (openconfig, default origin) setting the DUT port-1 string
+        value at `/interfaces/interface/config/description` to `"foo2"`.
+
+*   Validate that DUT port-1 description has `"foo2"`.
 *   Push non-overlapping mixed SetRequest specifying CLI for DUT port-1 and
     OpenConfig for DUT port-2.
 
@@ -50,63 +64,44 @@
     DUT port-1.
 
     *   `origin: "cli"` containing vendor configuration.
->>>>>>> 9405ed6b
 
-*   Validate the DUT port-1 and DUT port-2 descriptions through telemetry.
-
-*   Push overlapping mixed SetRequest specifying CLI before OpenConfig for DUT
-    port-1.
-
-    *   `origin: "cli"` containing vendor configuration.
-
-        ```
+        ~~~
         interface <DUT port-1>
           description foo1
-<<<<<<< HEAD
-        ```
-
-    *   `origin: ""` (openconfig, default origin) setting the DUT port-1 string
-        value at `/interfaces/interface/config/description` to `"foo2"`.
-=======
         ~~~
 
     *   `origin: ""` (openconfig, default origin) setting the DUT port-1
         string value at `/interfaces/interface/config/description` to `"foo2"`.
->>>>>>> 9405ed6b
 
 *   Validate that DUT port-1 description has `"foo2"`.
 
 *   TODO: Push overlapping mixed SetRequest specifying OpenConfig before CLI for
     DUT port-1.
 
-<<<<<<< HEAD
+    *   `origin: ""` (openconfig, default origin) setting the DUT port-1
+        string value at `/interfaces/interface/config/description` to `"foo1"`.
+
+    *   `origin: "cli"` containing vendor configuration.
+
+        ~~~
+        interface <DUT port-1>
+          description foo2
+        ~~~
+
+*   TODO: Validate that DUT port-1 description still has `"foo2"`.
+
+*   TODO: Push overlapping mixed SetRequest specifying OpenConfig before CLI for
+    DUT port-1.
+
     *   `origin: ""` (openconfig, default origin) setting the DUT port-1 string
         value at `/interfaces/interface/config/description` to `"foo1"`.
-=======
-    *   `origin: ""` (openconfig, default origin) setting the DUT port-1
-        string value at `/interfaces/interface/config/description` to `"foo1"`.
->>>>>>> 9405ed6b
 
     *   `origin: "cli"` containing vendor configuration.
 
         ```
         interface <DUT port-1>
           description foo2
-<<<<<<< HEAD
         ```
 
 *   TODO: Validate that DUT port-1 description still has `"foo2"`.
-````
-=======
-        ~~~
-
-*   TODO: Validate that DUT port-1 description still has `"foo2"`.
-
-## Config Parameter coverage
-
-*   /interfaces/interface/config/description
-
-## Telemetry Parameter coverage
-
-*   /interfaces/interface/state/description
->>>>>>> 9405ed6b
+````