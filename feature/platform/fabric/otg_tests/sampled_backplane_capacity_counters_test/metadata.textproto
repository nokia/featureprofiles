--- conflicted
+++ resolved
@@ -19,11 +19,6 @@
   }
   deviations: {
     interface_enabled: true
-<<<<<<< HEAD
-    explicit_interface_in_default_vrf: true
-    qos_queue_requires_id: true
-=======
->>>>>>> 11437aaf
     missing_value_for_defaults: true
   }
 }
