// Copyright 2022 Google LLC
//
// Licensed under the Apache License, Version 2.0 (the "License");
// you may not use this file except in compliance with the License.
// You may obtain a copy of the License at
//
//      http://www.apache.org/licenses/LICENSE-2.0
//
// Unless required by applicable law or agreed to in writing, software
// distributed under the License is distributed on an "AS IS" BASIS,
// WITHOUT WARRANTIES OR CONDITIONS OF ANY KIND, either express or implied.
// See the License for the specific language governing permissions and
// limitations under the License.

package bgp_prefix_limit_test

import (
	"testing"
	"time"

	"github.com/openconfig/featureprofiles/internal/attrs"
	"github.com/openconfig/featureprofiles/internal/deviations"
	"github.com/openconfig/featureprofiles/internal/fptest"
	"github.com/openconfig/ondatra"
	"github.com/openconfig/ondatra/gnmi"
	"github.com/openconfig/ondatra/gnmi/oc"
	"github.com/openconfig/ondatra/ixnet"
	"github.com/openconfig/ygnmi/ygnmi"
	"github.com/openconfig/ygot/ygot"
)

func TestMain(m *testing.M) {
	fptest.RunTests(m)
}

// The testbed consists of ate:port1 -> dut:port1 and
// dut:port2 -> ate:port2.  The first pair is called the "source"
// pair, and the second the "destination" pair.
//
// * Source: ate:port1 -> dut:port1 subnet 192.0.2.0/30 2001:db8::192:0:2:0/126
// * Destination: dut:port2 -> ate:port2 subnet 192.0.2.4/30 2001:db8::192:0:2:4/126
//
// Note that the first (.0, .3) and last (.4, .7) IPv4 addresses are
// reserved from the subnet for broadcast, so a /30 leaves exactly 2
// usable addresses. This does not apply to IPv6 which allows /127
// for point to point links, but we use /126 so the numbering is
// consistent with IPv4.

const (
	trafficDuration        = 1 * time.Minute
	grTimer                = 2 * time.Minute
	grRestartTime          = 60
	grStaleRouteTime       = 300.0
	ipv4SrcTraffic         = "192.0.2.2"
	ipv6SrcTraffic         = "2001:db8::192:0:2:2"
	ipv4DstTrafficStart    = "203.0.113.1"
	ipv4DstTrafficEnd      = "203.0.113.254"
	ipv6DstTrafficStart    = "2001:db8::203:0:113:1"
	ipv6DstTrafficEnd      = "2001:db8::203:0:113:fe"
	advertisedRoutesv4CIDR = "203.0.113.1/32"
	advertisedRoutesv6CIDR = "2001:db8::203:0:113:1/128"
	prefixLimit            = 200
	pwarnthesholdPct       = 10
	prefixTimer            = 30.0
	dutAS                  = 64500
	ateAS                  = 64501
	plenIPv4               = 30
	plenIPv6               = 126
	tolerance              = 50
	lossTolerance          = 2
	peerGrpName            = "BGP-PEER-GROUP"
)

var (
	dutSrc = attrs.Attributes{
		Desc:    "DUT to ATE source",
		IPv4:    "192.0.2.1",
		IPv6:    "2001:db8::192:0:2:1",
		IPv4Len: plenIPv4,
		IPv6Len: plenIPv6,
	}
	ateSrc = attrs.Attributes{
		Name:    "ateSrc",
		IPv4:    "192.0.2.2",
		IPv6:    "2001:db8::192:0:2:2",
		IPv4Len: plenIPv4,
		IPv6Len: plenIPv6,
	}

	dutDst = attrs.Attributes{
		Desc:    "DUT to ATE destination",
		IPv4:    "192.0.2.5",
		IPv6:    "2001:db8::192:0:2:5",
		IPv4Len: plenIPv4,
		IPv6Len: plenIPv6,
	}

	ateDst = attrs.Attributes{
		Name:    "atedst",
		IPv4:    "192.0.2.6",
		IPv6:    "2001:db8::192:0:2:6",
		IPv4Len: plenIPv4,
		IPv6Len: plenIPv6,
	}
)

// configureDUT configures all the interfaces and BGP on the DUT.
func configureDUT(t *testing.T, dut *ondatra.DUTDevice) {
	dc := gnmi.OC()
	p1 := dut.Port(t, "port1").Name()
	i1 := dutSrc.NewOCInterface(p1)
	gnmi.Replace(t, dut, dc.Interface(p1).Config(), i1)

	p2 := dut.Port(t, "port2").Name()
	i2 := dutDst.NewOCInterface(p2)
	gnmi.Replace(t, dut, dc.Interface(p2).Config(), i2)
<<<<<<< HEAD
=======

>>>>>>> 71695eaf
	if *deviations.ExplicitPortSpeed {
		fptest.SetPortSpeed(t, dut.Port(t, "port1"))
		fptest.SetPortSpeed(t, dut.Port(t, "port2"))
	}
	if *deviations.ExplicitInterfaceInDefaultVRF {
		fptest.AssignToNetworkInstance(t, dut, p1, *deviations.DefaultNetworkInstance, 0)
		fptest.AssignToNetworkInstance(t, dut, p2, *deviations.DefaultNetworkInstance, 0)
	}

	dutConfPath := dc.NetworkInstance(*deviations.DefaultNetworkInstance).Protocol(oc.PolicyTypes_INSTALL_PROTOCOL_TYPE_BGP, "BGP")
	dutConf := createBGPNeighbor(dutAS, ateAS, prefixLimit, grRestartTime)
	gnmi.Replace(t, dut, dutConfPath.Config(), dutConf)
}

func (tc *testCase) verifyPortsUp(t *testing.T, dev *ondatra.Device) {
	for _, p := range dev.Ports() {
		portStatus := gnmi.Get(t, dev, gnmi.OC().Interface(p.Name()).OperStatus().State())
		if want := oc.Interface_OperStatus_UP; portStatus != want {
			t.Errorf("%s Status: got %v, want %v", p, portStatus, want)
		}
	}
}

type config struct {
	topo     *ondatra.ATETopology
	allNets  []*ixnet.Network
	allFlows []*ondatra.Flow
}

// configureATE configures the interfaces and BGP on the ATE, with port2 advertising routes.
func configureATE(t *testing.T, ate *ondatra.ATEDevice) *config {
	port1 := ate.Port(t, "port1")
	topo := ate.Topology().New()
	iDut1 := topo.AddInterface(ateSrc.Name).WithPort(port1)
	iDut1.IPv4().WithAddress(ateSrc.IPv4CIDR()).WithDefaultGateway(dutSrc.IPv4)
	iDut1.IPv6().WithAddress(ateSrc.IPv6CIDR()).WithDefaultGateway(dutSrc.IPv6)

	port2 := ate.Port(t, "port2")
	iDut2 := topo.AddInterface(ateDst.Name).WithPort(port2)
	iDut2.IPv4().WithAddress(ateDst.IPv4CIDR()).WithDefaultGateway(dutDst.IPv4)
	iDut2.IPv6().WithAddress(ateDst.IPv6CIDR()).WithDefaultGateway(dutDst.IPv6)

	// Setup ATE BGP route v4 advertisement
	BGPDut1 := iDut1.BGP()
	BGPDut1.AddPeer().WithPeerAddress(dutSrc.IPv4).WithLocalASN(ateAS).
		WithTypeExternal()
	BGPDut1.AddPeer().WithPeerAddress(dutSrc.IPv6).WithLocalASN(ateAS).
		WithTypeExternal()

	BGPDut2 := iDut2.BGP()
	BGPDut2.AddPeer().WithPeerAddress(dutDst.IPv4).WithLocalASN(ateAS).
		WithTypeExternal()
	BGPDut2.AddPeer().WithPeerAddress(dutDst.IPv6).WithLocalASN(ateAS).
		WithTypeExternal()

	BGPNeti1 := iDut2.AddNetwork(advertisedRoutesv4CIDR)
	BGPNeti1.IPv4().WithAddress(advertisedRoutesv4CIDR).WithCount(1)
	BGPNeti1.BGP().WithNextHopAddress(ateDst.IPv4)
	BGPNeti1v6 := iDut2.AddNetwork(advertisedRoutesv6CIDR)
	BGPNeti1v6.IPv6().WithAddress(advertisedRoutesv6CIDR).WithCount(1)
	BGPNeti1v6.BGP().WithActive(true).WithNextHopAddress(ateDst.IPv6)

	t.Logf("Pushing config to ATE and starting protocols...")
	topo.Push(t)
	topo.StartProtocols(t)

	// ATE Traffic Configuration
	t.Logf("TestBGP:start ate Traffic config")
	ethHeader := ondatra.NewEthernetHeader()
	//  BGP V4 Traffic
	ipv4Header := ondatra.NewIPv4Header()
	ipv4Header.WithSrcAddress(ipv4SrcTraffic).DstAddressRange().
		WithMin(ipv4DstTrafficStart).WithMax(ipv4DstTrafficEnd).
		WithCount(prefixLimit)
	flowIPV4 := ate.Traffic().NewFlow("Ipv4").
		WithSrcEndpoints(iDut1).
		WithDstEndpoints(iDut2).
		WithHeaders(ethHeader, ipv4Header).
		WithFrameSize(512)

	// BGP IP V6 traffic
	ipv6Header := ondatra.NewIPv6Header()
	ipv6Header.WithECN(0).WithSrcAddress(ipv6SrcTraffic).
		DstAddressRange().WithMin(ipv6DstTrafficStart).WithMax(ipv6DstTrafficEnd).
		WithCount(prefixLimit)
	flowIPV6 := ate.Traffic().NewFlow("Ipv6").
		WithSrcEndpoints(iDut1).
		WithDstEndpoints(iDut2).
		WithHeaders(ethHeader, ipv6Header).
		WithFrameSize(512)

	return &config{topo, []*ixnet.Network{BGPNeti1, BGPNeti1v6}, []*ondatra.Flow{flowIPV4, flowIPV6}}
}

type BGPNeighbor struct {
	as, pfxLimit uint32
	neighborip   string
	isV4         bool
}

func createBGPNeighbor(localAs, peerAs, pLimit uint32, restartTime uint16) *oc.NetworkInstance_Protocol {

	nbrs := []*BGPNeighbor{
		{as: peerAs, pfxLimit: pLimit, neighborip: ateSrc.IPv4, isV4: true},
		{as: peerAs, pfxLimit: pLimit, neighborip: ateSrc.IPv6, isV4: false},
		{as: peerAs, pfxLimit: pLimit, neighborip: ateDst.IPv4, isV4: true},
		{as: peerAs, pfxLimit: pLimit, neighborip: ateDst.IPv6, isV4: false},
	}

	d := &oc.Root{}
	ni1 := d.GetOrCreateNetworkInstance(*deviations.DefaultNetworkInstance)
	ni_proto := ni1.GetOrCreateProtocol(oc.PolicyTypes_INSTALL_PROTOCOL_TYPE_BGP, "BGP")
	bgp := ni_proto.GetOrCreateBgp()
	global := bgp.GetOrCreateGlobal()
	global.As = ygot.Uint32(localAs)
	global.RouterId = ygot.String(dutDst.IPv4)
	global.GetOrCreateAfiSafi(oc.BgpTypes_AFI_SAFI_TYPE_IPV4_UNICAST).Enabled = ygot.Bool(true)

	pg := bgp.GetOrCreatePeerGroup(peerGrpName)
	pg.PeerAs = ygot.Uint32(ateAS)
	pg.PeerGroupName = ygot.String(peerGrpName)
	pg.GetOrCreateApplyPolicy().ImportPolicy = []string{"PERMIT-ALL"}
	pg.GetOrCreateApplyPolicy().ExportPolicy = []string{"PERMIT-ALL"}

	for _, nbr := range nbrs {
		if nbr.isV4 {
			nv4 := bgp.GetOrCreateNeighbor(nbr.neighborip)
			nv4.PeerAs = ygot.Uint32(nbr.as)
			nv4.Enabled = ygot.Bool(true)
			nv4.PeerGroup = ygot.String(peerGrpName)
			nv4.GetOrCreateTimers().RestartTime = ygot.Uint16(restartTime)
			afisafi := nv4.GetOrCreateAfiSafi(oc.BgpTypes_AFI_SAFI_TYPE_IPV4_UNICAST)
			afisafi.Enabled = ygot.Bool(true)
			prefixLimit := afisafi.GetOrCreateIpv4Unicast().GetOrCreatePrefixLimit()
			prefixLimit.MaxPrefixes = ygot.Uint32(nbr.pfxLimit)
			prefixLimit.PreventTeardown = ygot.Bool(false)
		} else {
			nv6 := bgp.GetOrCreateNeighbor(nbr.neighborip)
			nv6.PeerAs = ygot.Uint32(nbr.as)
			nv6.Enabled = ygot.Bool(true)
			nv6.PeerGroup = ygot.String(peerGrpName)
			nv6.GetOrCreateTimers().RestartTime = ygot.Uint16(restartTime)
			afisafi6 := nv6.GetOrCreateAfiSafi(oc.BgpTypes_AFI_SAFI_TYPE_IPV6_UNICAST)
			afisafi6.Enabled = ygot.Bool(true)
			prefixLimit6 := afisafi6.GetOrCreateIpv6Unicast().GetOrCreatePrefixLimit()
			prefixLimit6.MaxPrefixes = ygot.Uint32(nbr.pfxLimit)
			prefixLimit6.PreventTeardown = ygot.Bool(false)
		}
	}
	return ni_proto
}

func waitForBGPSession(t *testing.T, dut *ondatra.DUTDevice, wantEstablished bool) {
	statePath := gnmi.OC().NetworkInstance(*deviations.DefaultNetworkInstance).Protocol(oc.PolicyTypes_INSTALL_PROTOCOL_TYPE_BGP, "BGP").Bgp()
	nbrPath := statePath.Neighbor(ateDst.IPv4)
	nbrPathv6 := statePath.Neighbor(ateDst.IPv6)
	compare := func(val *ygnmi.Value[oc.E_Bgp_Neighbor_SessionState]) bool {
		state, ok := val.Val()
		if ok {
			if wantEstablished {
				return state == oc.Bgp_Neighbor_SessionState_ESTABLISHED
			}
			return state == oc.Bgp_Neighbor_SessionState_IDLE
		}
		return false
	}

	_, ok := gnmi.Watch(t, dut, nbrPath.SessionState().State(), 2*time.Minute, compare).Await(t)
	if !ok {
		fptest.LogQuery(t, "BGP reported state", nbrPath.State(), gnmi.Get(t, dut, nbrPath.State()))
		if wantEstablished {
			t.Fatal("No BGP neighbor formed...")
		} else {
			t.Fatal("BGPv4 session didn't teardown.")
		}
	}
	_, ok = gnmi.Watch(t, dut, nbrPathv6.SessionState().State(), 2*time.Minute, compare).Await(t)
	if !ok {
		fptest.LogQuery(t, "BGPv6 reported state", nbrPathv6.State(), gnmi.Get(t, dut, nbrPathv6.State()))
		if wantEstablished {
			t.Fatal("No BGPv6 neighbor formed...")
		} else {
			t.Fatal("BGPv6 session didn't teardown.")
		}
	}
}

func verifyPrefixLimitTelemetry(t *testing.T, n *oc.NetworkInstance_Protocol_Bgp_Neighbor, wantEstablished bool) {
	t.Run("verifyPrefixLimitTelemetry", func(t *testing.T) {
		// TODO: Remove skip when Telemetry Parameters are supported
		t.Skip("Skipped since Telemetry parameters are not supported")
		plv4 := n.GetAfiSafi(oc.BgpTypes_AFI_SAFI_TYPE_IPV4_UNICAST).GetIpv4Unicast().GetPrefixLimit()
		plv6 := n.GetAfiSafi(oc.BgpTypes_AFI_SAFI_TYPE_IPV6_UNICAST).GetIpv6Unicast().GetPrefixLimit()

		maxPrefix := plv4.GetMaxPrefixes()
		limitExceeded := plv4.GetPrefixLimitExceeded()
		if maxPrefix != prefixLimit {
			t.Errorf("PrefixLimit max-prefixes v4 mismatch: got %d, want %d", maxPrefix, prefixLimit)
		}
		if (wantEstablished && limitExceeded) || (!wantEstablished && !limitExceeded) {
			t.Errorf("PrefixLimitExceeded v4 mismatch: got %t, want %t", limitExceeded, !wantEstablished)
		}

		maxPrefix = plv6.GetMaxPrefixes()
		limitExceeded = plv6.GetPrefixLimitExceeded()
		if maxPrefix != prefixLimit {
			t.Errorf("PrefixLimit max-prefixes v6 mismatch: got %d, want %d", maxPrefix, prefixLimit)
		}
		if (wantEstablished && limitExceeded) || (!wantEstablished && !limitExceeded) {
			t.Errorf("PrefixLimitExceeded v6 mismatch: got %t, want %t", limitExceeded, !wantEstablished)
		}
	})
}

func (tc *testCase) verifyBGPTelemetry(t *testing.T, dut *ondatra.DUTDevice) {
	t.Log("Waiting for BGPv4 neighbor to establish...")
	waitForBGPSession(t, dut, tc.wantEstablished)

	installedRoutes := tc.numRoutes
	if !tc.wantEstablished {
		installedRoutes = 0
	}

	compare := func(val *ygnmi.Value[uint32]) bool {
		c, ok := val.Val()
		return ok && c == installedRoutes
	}
	t.Log("Verifying BGP state")
	statePath := gnmi.OC().NetworkInstance(*deviations.DefaultNetworkInstance).Protocol(oc.PolicyTypes_INSTALL_PROTOCOL_TYPE_BGP, "BGP").Bgp()
	prefixes := statePath.Neighbor(ateDst.IPv4).AfiSafi(oc.BgpTypes_AFI_SAFI_TYPE_IPV4_UNICAST).Prefixes()
	if got, ok := gnmi.Watch(t, dut, prefixes.Installed().State(), time.Minute, compare).Await(t); !ok {
		t.Errorf("Installed prefixes v4 mismatch: got %v, want %v", got, installedRoutes)
	}
	if got, ok := gnmi.Watch(t, dut, prefixes.Received().State(), time.Minute, compare).Await(t); !ok {
		t.Errorf("Received prefixes v4 mismatch: got %v, want %v", got, installedRoutes)
	}
	nv4 := gnmi.Get(t, dut, statePath.Neighbor(ateDst.IPv4).State())
	verifyPrefixLimitTelemetry(t, nv4, tc.wantEstablished)

	prefixesv6 := statePath.Neighbor(ateDst.IPv6).AfiSafi(oc.BgpTypes_AFI_SAFI_TYPE_IPV6_UNICAST).Prefixes()
	if got, ok := gnmi.Watch(t, dut, prefixesv6.Installed().State(), time.Minute, compare).Await(t); !ok {
		t.Errorf("Installed prefixes v6 mismatch: got %v, want %v", got, installedRoutes)
	}
	if got, ok := gnmi.Watch(t, dut, prefixesv6.Received().State(), time.Minute, compare).Await(t); !ok {
		t.Errorf("Received prefixes v6 mismatch: got %v, want %v", got, installedRoutes)
	}
	nv6 := gnmi.Get(t, dut, statePath.Neighbor(ateDst.IPv6).State())
	verifyPrefixLimitTelemetry(t, nv6, tc.wantEstablished)
}

func (tc *testCase) verifyNoPacketLoss(t *testing.T, ate *ondatra.ATEDevice, allFlows []*ondatra.Flow) {
	captureTrafficStats(t, ate)
	for _, flow := range allFlows {
		lossPct := gnmi.Get(t, ate, gnmi.OC().Flow(flow.Name()).LossPct().State())
		if lossPct > lossTolerance {
			t.Errorf("Traffic Loss Pct for Flow %s: got %v, want 0", flow.Name(), lossPct)
		} else {
			t.Logf("Traffic Test Passed! Got %v loss", lossPct)
		}
	}
}

func (tc *testCase) verifyPacketLoss(t *testing.T, ate *ondatra.ATEDevice, allFlows []*ondatra.Flow) {
	captureTrafficStats(t, ate)
	for _, flow := range allFlows {
		lossPct := gnmi.Get(t, ate, gnmi.OC().Flow(flow.Name()).LossPct().State())
		if lossPct > (100-lossTolerance) && lossPct <= 100 {
			t.Logf("Traffic Test Passed! Loss seen as expected: got %v, want 100%% ", lossPct)
		} else {
			t.Errorf("Traffic %s is expected to fail: got %v, want 100%% failure", flow.Name(), lossPct)
		}
	}
}

func captureTrafficStats(t *testing.T, ate *ondatra.ATEDevice) {
	ap := ate.Port(t, "port1")
	aic1 := gnmi.OC().Interface(ap.Name()).Counters()
	sentPkts := gnmi.Get(t, ate, aic1.OutPkts().State())
	fptest.LogQuery(t, "ate:port1 counters", aic1.State(), gnmi.Get(t, ate, aic1.State()))

	op := ate.Port(t, "port2")
	aic2 := gnmi.OC().Interface(op.Name()).Counters()
	rxPkts := gnmi.Get(t, ate, aic2.InPkts().State())
	fptest.LogQuery(t, "ate:port2 counters", aic2.State(), gnmi.Get(t, ate, aic2.State()))
	var lostPkts uint64
	//account for control plane packets in rxPkts
	if rxPkts > sentPkts {
		lostPkts = rxPkts - sentPkts
	} else {
		lostPkts = sentPkts - rxPkts
	}
	t.Logf("Packets: %d sent, %d received, %d lost", sentPkts, rxPkts, lostPkts)

	if lostPkts > tolerance {
		t.Logf("Lost Packets: %d", lostPkts)
	} else {
		t.Log("Traffic Test Passed!")
	}
}

func sendTraffic(t *testing.T, ate *ondatra.ATEDevice, allFlows []*ondatra.Flow, duration time.Duration) {
	t.Log("Starting traffic")
	ate.Traffic().Start(t, allFlows...)
	time.Sleep(duration)
	ate.Traffic().Stop(t)
	t.Log("Traffic stopped")
}

func configureBGPRoutes(t *testing.T, topo *ondatra.ATETopology, allNets []*ixnet.Network, routeCount uint32) {
	for _, net := range allNets {
		netName := net.EndpointPB().GetNetworkName()
		net.BGP().ClearASPathSegments()
		if netName == advertisedRoutesv4CIDR {
			net.IPv4().WithAddress(advertisedRoutesv4CIDR).WithCount(routeCount)
			net.BGP().WithActive(true).WithNextHopAddress(ateDst.IPv4)
		}
		if netName == advertisedRoutesv6CIDR {
			net.IPv6().WithAddress(advertisedRoutesv6CIDR).WithCount(routeCount)
			net.BGP().WithActive(true).WithNextHopAddress(ateDst.IPv6)
		}
	}
	topo.UpdateNetworks(t)
}

type testCase struct {
	desc             string
	name             string
	numRoutes        uint32
	wantEstablished  bool
	wantNoPacketLoss bool
}

func (tc *testCase) run(t *testing.T, conf *config, dut *ondatra.DUTDevice, ate *ondatra.ATEDevice) {
	t.Log(tc.desc)
	configureBGPRoutes(t, conf.topo, conf.allNets, tc.numRoutes)
	// Verify Port Status
	t.Log(" Verifying port status")
	t.Run("verifyPortsUp", func(t *testing.T) {
		tc.verifyPortsUp(t, dut.Device)
	})

	// Verify BGP Parameters
	t.Log("Check BGP parameters with Prefix Limit not exceeded")
	t.Run("verifyBGPTelemetry", func(t *testing.T) {
		tc.verifyBGPTelemetry(t, dut)
	})

	// Starting ATE Traffic
	t.Log("Verify Traffic statistics")
	sendTraffic(t, ate, conf.allFlows, trafficDuration)
	if tc.wantNoPacketLoss {
		t.Run("verifyNoPacketLoss", func(t *testing.T) {
			tc.verifyNoPacketLoss(t, ate, conf.allFlows)
		})
	} else {
		t.Run("verifyPacketLoss", func(t *testing.T) {
			tc.verifyPacketLoss(t, ate, conf.allFlows)
		})
	}
}

func TestTrafficBGPPrefixLimit(t *testing.T) {
	cases := []testCase{{
		name:             "UnderLimit",
		desc:             "BGP Prefixes within expected limit",
		numRoutes:        prefixLimit - 1,
		wantEstablished:  true,
		wantNoPacketLoss: true,
	}, {
		name:             "AtLimit",
		desc:             "BGP Prefixes at threshold of expected limit",
		numRoutes:        prefixLimit,
		wantEstablished:  true,
		wantNoPacketLoss: true,
	}, {
		name:             "OverLimit",
		desc:             "BGP Prefixes outside expected limit",
		numRoutes:        prefixLimit + 1,
		wantEstablished:  false,
		wantNoPacketLoss: false,
	}, {
		name:             "ReestablishedAtLimit",
		desc:             "BGP Session ReEstablished after prefixes are within limits",
		numRoutes:        prefixLimit,
		wantEstablished:  true,
		wantNoPacketLoss: true,
	}}

	dut := ondatra.DUT(t, "dut")
	ate := ondatra.ATE(t, "ate")
	// DUT Configuration
	t.Log("Start DUT interface Config")
	configureDUT(t, dut)

	// ATE Configuration.
	t.Log("Start ATE Config")
	conf := configureATE(t, ate)

	for _, tc := range cases {
		t.Run(tc.name, func(t *testing.T) {
			tc.run(t, conf, dut, ate)
		})
	}
}<|MERGE_RESOLUTION|>--- conflicted
+++ resolved
@@ -114,10 +114,7 @@
 	p2 := dut.Port(t, "port2").Name()
 	i2 := dutDst.NewOCInterface(p2)
 	gnmi.Replace(t, dut, dc.Interface(p2).Config(), i2)
-<<<<<<< HEAD
-=======
-
->>>>>>> 71695eaf
+
 	if *deviations.ExplicitPortSpeed {
 		fptest.SetPortSpeed(t, dut.Port(t, "port1"))
 		fptest.SetPortSpeed(t, dut.Port(t, "port2"))
