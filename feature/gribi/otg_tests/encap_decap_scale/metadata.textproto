# proto-file: github.com/openconfig/featureprofiles/proto/metadata.proto
# proto-message: Metadata

uuid:  "0af851dd-7b11-43b7-a3d0-5c988b7de124"
plan_id:  "TE-14.2"
description:  "encap and decap scale"
testbed:  TESTBED_DUT_ATE_2LINKS
platform_exceptions:  {
  platform:  {
    vendor:  CISCO
  }
  deviations:  {
    ipv4_missing_enabled:  true
    interface_ref_interface_id_format: true
    pf_require_match_default_rule: true
    pf_require_sequential_order_pbr_rules: true
    override_default_nh_scale: true
  }
}
platform_exceptions:  {
  platform:  {
    vendor:  NOKIA
  }
  deviations:  {
    no_mix_of_tagged_and_untagged_subinterfaces:  true
<<<<<<< HEAD
    explicit_interface_ref_definition:  true
=======
    explicit_gribi_under_network_instance:  true
>>>>>>> 70d27888
    explicit_port_speed:  true
    explicit_interface_in_default_vrf:  true
    interface_enabled:  true
  }
}
platform_exceptions:  {
  platform:  {
    vendor:  JUNIPER
  }
  deviations:  {
    explicit_interface_ref_definition:  true
    gribi_decap_mixed_plen_unsupported:  true
  }
}
platform_exceptions:  {
  platform:  {
    vendor:  ARISTA
  }
  deviations:  {
    interface_enabled:  true
    default_network_instance:  "default"
    omit_l2_mtu: true
  }
}
<|MERGE_RESOLUTION|>--- conflicted
+++ resolved
@@ -23,11 +23,6 @@
   }
   deviations:  {
     no_mix_of_tagged_and_untagged_subinterfaces:  true
-<<<<<<< HEAD
-    explicit_interface_ref_definition:  true
-=======
-    explicit_gribi_under_network_instance:  true
->>>>>>> 70d27888
     explicit_port_speed:  true
     explicit_interface_in_default_vrf:  true
     interface_enabled:  true
