// Copyright 2022 Google LLC
//
// Licensed under the Apache License, Version 2.0 (the "License");
// you may not use this file except in compliance with the License.
// You may obtain a copy of the License at
//
//      http://www.apache.org/licenses/LICENSE-2.0
//
// Unless required by applicable law or agreed to in writing, software
// distributed under the License is distributed on an "AS IS" BASIS,
// WITHOUT WARRANTIES OR CONDITIONS OF ANY KIND, either express or implied.
// See the License for the specific language governing permissions and
// limitations under the License.

package backup_nhg_multiple_nh_test

import (
	"context"
	"testing"
	"time"

	"github.com/open-traffic-generator/snappi/gosnappi"
	"github.com/openconfig/gribigo/fluent"
	"github.com/openconfig/ondatra"
	"github.com/openconfig/ygot/ygot"

	"github.com/openconfig/featureprofiles/internal/attrs"
	"github.com/openconfig/featureprofiles/internal/deviations"
	"github.com/openconfig/featureprofiles/internal/fptest"
	"github.com/openconfig/featureprofiles/internal/gribi"
	"github.com/openconfig/featureprofiles/internal/otgutils"
	"github.com/openconfig/ondatra/gnmi"
	"github.com/openconfig/ondatra/gnmi/oc"
	"github.com/openconfig/ygnmi/ygnmi"
)

const (
	ipv4PrefixLen  = 30
	ipv6PrefixLen  = 126
	dstPfx         = "203.0.113.1/32"
	dstPfxMin      = "203.0.113.1"
	dstPfxMax      = "203.0.113.254"
	routeCount     = 1
	vrf1           = "vrfA"
	vrf2           = "vrfB"
	fps            = 1000000 // traffic frames per second
	switchovertime = 250.0   // switchovertime during interface shut in milliseconds
)

// testArgs holds the objects needed by a test case.
type testArgs struct {
	dut    *ondatra.DUTDevice
	ate    *ondatra.ATEDevice
	top    gosnappi.Config
	ctx    context.Context
	client *gribi.Client
}

var (
	dutPort1 = attrs.Attributes{
		Desc:    "dutPort1",
		IPv4:    "192.0.2.1",
		IPv4Len: ipv4PrefixLen,
		IPv6:    "2001:0db8::192:0:2:1",
		IPv6Len: ipv6PrefixLen,
	}

	atePort1 = attrs.Attributes{
		Name:    "atePort1",
		MAC:     "02:00:01:01:01:01",
		IPv4:    "192.0.2.2",
		IPv4Len: ipv4PrefixLen,
		IPv6:    "2001:0db8::192:0:2:2",
		IPv6Len: ipv6PrefixLen,
	}

	dutPort2 = attrs.Attributes{
		Desc:    "dutPort2",
		IPv4:    "192.0.2.5",
		IPv4Len: ipv4PrefixLen,
		IPv6:    "2001:0db8::192:0:2:5",
		IPv6Len: ipv6PrefixLen,
	}

	atePort2 = attrs.Attributes{
		Name:    "atePort2",
		MAC:     "02:00:02:01:01:01",
		IPv4:    "192.0.2.6",
		IPv4Len: ipv4PrefixLen,
		IPv6:    "2001:0db8::192:0:2:6",
		IPv6Len: ipv6PrefixLen,
	}

	dutPort3 = attrs.Attributes{
		Desc:    "dutPort3",
		IPv4:    "192.0.2.9",
		IPv4Len: ipv4PrefixLen,
		IPv6:    "2001:0db8::192:0:2:9",
		IPv6Len: ipv6PrefixLen,
	}

	atePort3 = attrs.Attributes{
		Name:    "atePort3",
		MAC:     "02:00:03:01:01:01",
		IPv4:    "192.0.2.10",
		IPv4Len: ipv4PrefixLen,
		IPv6:    "2001:0db8::192:0:2:a",
		IPv6Len: ipv6PrefixLen,
	}

	dutPort4 = attrs.Attributes{
		Desc:    "dutPort4",
		IPv4:    "192.0.2.13",
		IPv4Len: ipv4PrefixLen,
		IPv6:    "2001:0db8::192:0:2:D",
		IPv6Len: ipv6PrefixLen,
	}

	atePort4 = attrs.Attributes{
		Name:    "atePort4",
		MAC:     "02:00:04:01:01:01",
		IPv4:    "192.0.2.14",
		IPv4Len: ipv4PrefixLen,
		IPv6:    "2001:0db8::192:0:2:E",
		IPv6Len: ipv6PrefixLen,
	}
)

func TestMain(m *testing.M) {
	fptest.RunTests(m)
}

// configureATE configures ports on the ATE.
func configureATE(t *testing.T, ate *ondatra.ATEDevice) gosnappi.Config {
	top := ate.OTG().NewConfig(t)

	p1 := ate.Port(t, "port1")
	p2 := ate.Port(t, "port2")
	p3 := ate.Port(t, "port3")
	p4 := ate.Port(t, "port4")

	atePort1.AddToOTG(top, p1, &dutPort1)
	atePort2.AddToOTG(top, p2, &dutPort2)
	atePort3.AddToOTG(top, p3, &dutPort3)
	atePort4.AddToOTG(top, p4, &dutPort4)

	return top
}

// Configure Network instance
func configNetworkInstance(t *testing.T, dut *ondatra.DUTDevice, vrfname string) {
	d := &oc.Root{}
	ni := d.GetOrCreateNetworkInstance(vrfname)
	ni.Type = oc.NetworkInstanceTypes_NETWORK_INSTANCE_TYPE_L3VRF
	gnmi.Replace(t, dut, gnmi.OC().NetworkInstance(vrfname).Config(), ni)
}

// configNetworkInstanceInterface creates VRFs and subinterfaces and then applies VRFs
func configNetworkInstanceInterface(t *testing.T, dut *ondatra.DUTDevice, vrfname string, intfname string, subint uint32) {
	// create empty subinterface
	si := &oc.Interface_Subinterface{}
	si.Index = ygot.Uint32(subint)
	gnmi.Replace(t, dut, gnmi.OC().Interface(intfname).Subinterface(subint).Config(), si)

	// create vrf and apply on subinterface
	v := &oc.NetworkInstance{
		Name: ygot.String(vrfname),
		Type: oc.NetworkInstanceTypes_NETWORK_INSTANCE_TYPE_L3VRF,
	}
	vi := v.GetOrCreateInterface(intfname)
	vi.Interface = ygot.String(intfname)
	vi.Subinterface = ygot.Uint32(subint)
	gnmi.Replace(t, dut, gnmi.OC().NetworkInstance(vrfname).Config(), v)
}

// configInterfaceDUT configures the interface
func configInterfaceDUT(i *oc.Interface, dutPort *attrs.Attributes, dut *ondatra.DUTDevice) *oc.Interface {
	if deviations.InterfaceEnabled(dut) {
		i.Enabled = ygot.Bool(true)
	}
	i.Description = ygot.String(dutPort.Desc)
	i.Type = oc.IETFInterfaces_InterfaceType_ethernetCsmacd
	return i
}

// configureDUT configures port1, port2, port3 and port4 on the DUT.
func configureDUT(t *testing.T, dut *ondatra.DUTDevice) {
	d := gnmi.OC()

	p1 := dut.Port(t, "port1")
	// create VRF "vrfA" and assign incoming port under it
	i1 := &oc.Interface{Name: ygot.String(p1.Name())}
	gnmi.Replace(t, dut, d.Interface(p1.Name()).Config(), configInterfaceDUT(i1, &dutPort1, dut))
	configNetworkInstanceInterface(t, dut, vrf1, p1.Name(), uint32(0))
	// create VRF "vrfB"
	configNetworkInstance(t, dut, vrf2)

	gnmi.Update(t, dut, d.Interface(p1.Name()).Config(), dutPort1.NewOCInterface(p1.Name(), dut))

	p2 := dut.Port(t, "port2")
	gnmi.Replace(t, dut, d.Interface(p2.Name()).Config(), dutPort2.NewOCInterface(p2.Name(), dut))

	p3 := dut.Port(t, "port3")
	gnmi.Replace(t, dut, d.Interface(p3.Name()).Config(), dutPort3.NewOCInterface(p3.Name(), dut))

	p4 := dut.Port(t, "port4")
	gnmi.Replace(t, dut, d.Interface(p4.Name()).Config(), dutPort4.NewOCInterface(p4.Name(), dut))

	if deviations.ExplicitPortSpeed(dut) {
		fptest.SetPortSpeed(t, p1)
		fptest.SetPortSpeed(t, p2)
		fptest.SetPortSpeed(t, p3)
		fptest.SetPortSpeed(t, p4)
	}
	if deviations.ExplicitInterfaceInDefaultVRF(dut) {
		fptest.AssignToNetworkInstance(t, dut, p2.Name(), deviations.DefaultNetworkInstance(dut), 0)
		fptest.AssignToNetworkInstance(t, dut, p3.Name(), deviations.DefaultNetworkInstance(dut), 0)
		fptest.AssignToNetworkInstance(t, dut, p4.Name(), deviations.DefaultNetworkInstance(dut), 0)
	}
	if deviations.ExplicitGRIBIUnderNetworkInstance(dut) {
		fptest.EnableGRIBIUnderNetworkInstance(t, dut, deviations.DefaultNetworkInstance(dut))
		fptest.EnableGRIBIUnderNetworkInstance(t, dut, vrf1)
		fptest.EnableGRIBIUnderNetworkInstance(t, dut, vrf2)
	}
}

func TestBackup(t *testing.T) {
	ctx := context.Background()
	dut := ondatra.DUT(t, "dut")

	//configure DUT
	configureDUT(t, dut)

	// Configure ATE
	ate := ondatra.ATE(t, "ate")
	top := configureATE(t, ate)
	ate.OTG().PushConfig(t, top)
	ate.OTG().StartProtocols(t)
	otgutils.WaitForARP(t, ate.OTG(), top, "IPv4")
<<<<<<< HEAD
	otgutils.WaitForARP(t, ate.OTG(), top, "IPv6")
=======
>>>>>>> 85fb3e1f

	t.Run("IPv4BackUpSwitch", func(t *testing.T) {
		t.Logf("Name: IPv4BackUpSwitch")
		t.Logf("Description: Set primary and backup path with gribi and shutdown the primary path validating traffic switching over backup path")

		// Configure the gRIBI client clientA
		client := gribi.Client{
			DUT:         dut,
			FIBACK:      true,
			Persistence: true,
		}
		defer client.Close(t)

		// Flush all entries after the test
		defer client.FlushAll(t)

		if err := client.Start(t); err != nil {
			t.Fatalf("gRIBI Connection can not be established")
		}

		// Make client leader
		client.BecomeLeader(t)

		// Flush past entries before running the tc
		client.FlushAll(t)

		tcArgs := &testArgs{
			ctx:    ctx,
			dut:    dut,
			client: &client,
			ate:    ate,
			top:    top,
		}
		tcArgs.testIPv4BackUpSwitch(t)
	})
}

// testIPv4BackUpSwitch Ensure that backup NHGs are honoured with NextHopGroup entries containing >1 NH
//
// Setup Steps
//   - Connect ATE port-1 to DUT port-1.
//   - Connect ATE port-2 to DUT port-2.
//   - Connect ATE port-3 to DUT port-3.
//   - Connect ATE port-4 to DUT port-4.
//   - Create a L3 routing instance (vrfA), and assign DUT port-1 to vrfA.
//   - Create a L3 routing instance (vrfB) that includes no interface.
//   - Connect a gRIBI client to the DUT, make it become leader and inject the following:
//   - An IPv4Entry in VRF-A, pointing to a NextHopGroup (in DEFAULT VRF) containing:
//   - Two primary next-hops:
//   - IP of ATE port-2
//   - IP of ATE port-3
//   - A backup NHG containing a single next-hop pointing to VRF-B.
//   - The same IPv4Entry but in VRF-B, pointing to a NextHopGroup (in DEFAULT VRF) containing a primary next-hop to the IP of ATE port-4.
//   - Ensure that traffic forwarded to a destination is received at ATE port-2 and port-3. Validate that AFT telemetry covers this case.
//   - Disable ATE port-2. Ensure that traffic for a destination is received at ATE port-3.
//   - Disable ATE port-3. Ensure that traffic for a destination is received at ATE port-4.
//
// Validation Steps
//   - Verify AFT telemetry after shutting each port
//   - Verify traffic switches to the right ports
func (a *testArgs) testIPv4BackUpSwitch(t *testing.T) {

	const (
		// Next hop group adjacency identifier.
		nhgid1, nhgid2 uint64 = 100, 200
		// Backup next hop group ID that the dstPfx will forward to.
		backupnhgid uint64 = 500

		nhid1, nhid2, nhid3, nhid4 uint64 = 1001, 1002, 1003, 1004
	)

	t.Logf("Program a backup pointing to vrfB via gRIBI")
	a.client.AddNH(t, nhid3, "VRFOnly", deviations.DefaultNetworkInstance(a.dut), fluent.InstalledInFIB, &gribi.NHOptions{VrfName: vrf2})
	a.client.AddNHG(t, backupnhgid, map[uint64]uint64{nhid3: 10}, deviations.DefaultNetworkInstance(a.dut), fluent.InstalledInFIB)

	t.Logf("an IPv4Entry for %s in %s pointing to ATE port-2 and port-3 via gRIBI", dstPfx, vrf1)
	a.client.AddNH(t, nhid1, atePort2.IPv4, deviations.DefaultNetworkInstance(a.dut), fluent.InstalledInFIB)
	a.client.AddNH(t, nhid2, atePort3.IPv4, deviations.DefaultNetworkInstance(a.dut), fluent.InstalledInFIB)
	a.client.AddNHG(t, nhgid1, map[uint64]uint64{nhid1: 80, nhid2: 20}, deviations.DefaultNetworkInstance(a.dut), fluent.InstalledInFIB, &gribi.NHGOptions{BackupNHG: backupnhgid})
	a.client.AddIPv4(t, dstPfx, nhgid1, vrf1, deviations.DefaultNetworkInstance(a.dut), fluent.InstalledInFIB)

	t.Logf("an IPv4Entry for %s in %s pointing to ATE port-4 via gRIBI", dstPfx, vrf2)
	a.client.AddNH(t, nhid4, atePort4.IPv4, deviations.DefaultNetworkInstance(a.dut), fluent.InstalledInFIB)
	a.client.AddNHG(t, nhgid2, map[uint64]uint64{nhid4: 100}, deviations.DefaultNetworkInstance(a.dut), fluent.InstalledInFIB)
	a.client.AddIPv4(t, dstPfx, nhgid2, vrf2, deviations.DefaultNetworkInstance(a.dut), fluent.InstalledInFIB)

	// validate programming using AFT
	// TODO: add checks for NHs when AFT OC schema concludes how viability should be indicated.
	a.aftCheck(t, dstPfx, vrf2)

	// create flow
	dstMac := gnmi.Get(t, a.ate.OTG(), gnmi.OTG().Interface(atePort1.Name+".Eth").Ipv4Neighbor(dutPort1.IPv4).LinkLayerAddress().State())
	BaseFlow := a.createFlow(t, "BaseFlow", dstMac)

	// Validate traffic over primary path port2, port3
	t.Logf("Validate traffic over primary path port2, port3")
	a.validateTrafficFlows(t, BaseFlow, []*ondatra.Port{a.ate.Port(t, "port2"), a.ate.Port(t, "port3")})

	//shutdown port2
	t.Logf("Shutdown port 2 and validate traffic switching over port3 primary path")
	a.validateTrafficFlows(t, BaseFlow, []*ondatra.Port{a.ate.Port(t, "port3")}, "port2")
	defer a.flapinterface(t, "port2", true)
	// TODO: add checks for NHs when AFT OC schema concludes how viability should be indicated.

	//shutdown port3
	t.Logf("Shutdown port 3 and validate traffic switching over port4 backup path")
	a.validateTrafficFlows(t, BaseFlow, []*ondatra.Port{a.ate.Port(t, "port4")}, "port3")
	defer a.flapinterface(t, "port3", true)
	// TODO: add checks for NHs when AFT OC schema concludes how viability should be indicated.
}

// createFlow returns a flow from atePort1 to the dstPfx
func (a *testArgs) createFlow(t *testing.T, name, dstMac string) string {

	flow := a.top.Flows().Add().SetName(name)
	flow.Metrics().SetEnable(true)
	flow.Size().SetFixed(300)
	flow.Rate().SetPps(fps)
	e1 := flow.Packet().Add().Ethernet()
	e1.Src().SetValue(atePort1.MAC)
	flow.TxRx().Port().SetTxName("port1")
	e1.Dst().SetChoice("value").SetValue(dstMac)
	v4 := flow.Packet().Add().Ipv4()
	v4.Src().Increment().SetStart(atePort1.IPv4).SetCount(250)
	v4.Dst().SetValue(dstPfxMin)
	a.ate.OTG().PushConfig(t, a.top)
	// StartProtocols required for running on hardware
	a.ate.OTG().StartProtocols(t)
	return name

}

// validateTrafficFlows verifies that the flow on ATE and check interface counters on DUT
func (a *testArgs) validateTrafficFlows(t *testing.T, flow string, expected_outgoing_port []*ondatra.Port, shut_ports ...string) {
	a.ate.OTG().StartTraffic(t)
	//Shutdown interface if provided while traffic is flowing and validate traffic
	time.Sleep(30 * time.Second)
	for _, port := range shut_ports {
		a.flapinterface(t, port, false)
		gnmi.Await(t, a.dut, gnmi.OC().Interface(a.dut.Port(t, port).Name()).OperStatus().State(), 2*time.Minute, oc.Interface_OperStatus_DOWN)
	}
	time.Sleep(30 * time.Second)
	a.ate.OTG().StopTraffic(t)
	time.Sleep(10 * time.Second)
	otgutils.LogFlowMetrics(t, a.ate.OTG(), a.top)
	otgutils.LogPortMetrics(t, a.ate.OTG(), a.top)

	// Get send traffic
	incoming_traffic_state := gnmi.OTG().Port(a.ate.Port(t, "port1").ID()).State()
	sentPkts := gnmi.Get(t, a.ate.OTG(), incoming_traffic_state).GetCounters().GetOutFrames()
	if sentPkts == 0 {
		t.Fatalf("Tx packets should be higher than 0")
	}

	var receivedPkts uint64

	// Get traffic received on primary outgoing interface before interface shutdown
	for _, port := range shut_ports {
		outgoing_traffic_counters := gnmi.OTG().Port(a.ate.Port(t, port).ID()).State()
		outPkts := gnmi.Get(t, a.ate.OTG(), outgoing_traffic_counters).GetCounters().GetInFrames()
		receivedPkts = receivedPkts + outPkts
	}

	// Get traffic received on expected port after interface shut
	for _, outPort := range expected_outgoing_port {
		outgoing_traffic_counters := gnmi.OTG().Port(outPort.ID()).State()
		outPkts := gnmi.Get(t, a.ate.OTG(), outgoing_traffic_counters).GetCounters().GetInFrames()
		receivedPkts = receivedPkts + outPkts
	}

	// Check if traffic restores with in expected time in milliseconds during interface shut
	// else if there is no interface trigger, validate received packets (control+data) are more than send packets
	if len(shut_ports) > 0 {
		// Time took for traffic to restore in milliseconds after trigger
		fpm := ((sentPkts - receivedPkts) / (fps / 1000))
		if fpm > switchovertime {
			t.Fatalf("Traffic loss %v msecs more than expected %v msecs", fpm, switchovertime)
		}
		t.Logf("Traffic loss during path change : %v msecs", fpm)
	} else if sentPkts > receivedPkts {
		t.Fatalf("Traffic didn't switch to the expected outgoing port")
	}
}

// flapinterface shut/unshut interface, action true bringsup the interface and false brings it down
func (a *testArgs) flapinterface(t *testing.T, port string, action bool) {
	// Currently, setting the OTG port down has no effect on kne and thus the corresponding dut port will be used
	dutP := a.dut.Port(t, port)
	dc := gnmi.OC()
	i := &oc.Interface{}
	i.Enabled = ygot.Bool(action)
	gnmi.Update(t, a.dut, dc.Interface(dutP.Name()).Config(), i)
}

// aftCheck does ipv4, NHG and NH aft check
// TODO: add checks for NHs when AFT OC schema concludes how viability should be indicated.

func (a *testArgs) aftCheck(t testing.TB, prefix string, instance string) {
	// check prefix and get NHG ID
	aftPfxPath := gnmi.OC().NetworkInstance(instance).Afts().Ipv4Entry(prefix)
	aftPfxVal, found := gnmi.Watch(t, a.dut, aftPfxPath.State(), 2*time.Minute, func(val *ygnmi.Value[*oc.NetworkInstance_Afts_Ipv4Entry]) bool {
		ipv4Entry, present := val.Val()
		return present && ipv4Entry.NextHopGroup != nil
	}).Await(t)
	if !found {
		t.Fatalf("Could not find prefix %s in telemetry AFT", dstPfx)
	}
	aftPfx, _ := aftPfxVal.Val()

	// using NHG ID validate NH
	aftNHG := gnmi.Get(t, a.dut, gnmi.OC().NetworkInstance(deviations.DefaultNetworkInstance(a.dut)).Afts().NextHopGroup(aftPfx.GetNextHopGroup()).State())
	if len(aftNHG.NextHop) == 0 && aftNHG.BackupNextHopGroup == nil {
		t.Fatalf("Prefix %s references a NHG that has neither NH or backup NHG", prefix)
	}
}<|MERGE_RESOLUTION|>--- conflicted
+++ resolved
@@ -237,10 +237,7 @@
 	ate.OTG().PushConfig(t, top)
 	ate.OTG().StartProtocols(t)
 	otgutils.WaitForARP(t, ate.OTG(), top, "IPv4")
-<<<<<<< HEAD
 	otgutils.WaitForARP(t, ate.OTG(), top, "IPv6")
-=======
->>>>>>> 85fb3e1f
 
 	t.Run("IPv4BackUpSwitch", func(t *testing.T) {
 		t.Logf("Name: IPv4BackUpSwitch")
