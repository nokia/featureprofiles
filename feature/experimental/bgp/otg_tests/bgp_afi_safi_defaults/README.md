--- conflicted
+++ resolved
@@ -74,17 +74,11 @@
             IPv4-unicast capabilities are set to FALSE.
         *   For IPv6 neighbor ensure that the IPv6 neighborship is not ESTABLISHED and
             IPv6-unicast capabilities are set to FALSE.
-<<<<<<< HEAD
             
-=======
-
-
->>>>>>> d139a698
 ## OpenConfig Path and RPC Coverage
 
 The below yaml defines the OC paths intended to be covered by this test.  OC paths used for test setup are not listed here.
 
-<<<<<<< HEAD
  ```yaml
  paths:
    ## Config Paths ##
@@ -120,48 +114,6 @@
        on_change: true
       gNMI.Set:
   ```
-
-## Protocol/RPC Parameter coverage
-
-N/A
-
-## Minimum DUT platform requirement
-
-N/A
-=======
-```yaml
-paths:
-    ## Config Parameter coverage
-
-    /network-instances/network-instance/protocols/protocol/bgp/global/config/as:
-    /network-instances/network-instance/protocols/protocol/bgp/global/config/router-id:
-    /network-instances/network-instance/protocols/protocol/bgp/neighbors/neighbor/config/auth-password:
-    /network-instances/network-instance/protocols/protocol/bgp/neighbors/neighbor/config/neighbor-address:
-    /network-instances/network-instance/protocols/protocol/bgp/neighbors/neighbor/config/peer-as:
-    /network-instances/network-instance/protocols/protocol/bgp/neighbors/neighbor/neighbor-address:
-    /network-instances/network-instance/protocols/protocol/bgp/neighbors/neighbor/afi-safis/afi-safi/config/enabled:
-    /network-instances/network-instance/protocols/protocol/bgp/peer-groups/peer-group/config/auth-password:
-    /network-instances/network-instance/protocols/protocol/bgp/peer-groups/peer-group/config/peer-as:
-    /network-instances/network-instance/protocols/protocol/bgp/peer-groups/peer-group/afi-safis/afi-safi/config/enabled:
-    /network-instances/network-instance/protocols/protocol/bgp/global/afi-safis/afi-safi/config/enabled:
-
-    ## Telemetry Parameter coverage
-
-    /network-instances/network-instance/protocols/protocol/bgp/neighbors/neighbor/state/session-state:
-    /network-instances/network-instance/protocols/protocol/bgp/neighbors/neighbor/state/supported-capabilities: 
-    /network-instances/network-instance/protocols/protocol/bgp/neighbors/neighbor/state/peer-type:
-    /network-instances/network-instance/protocols/protocol/bgp/neighbors/neighbor/state/peer-as:
-    /network-instances/network-instance/protocols/protocol/bgp/peer-groups/peer-group/state/peer-type:
-    /network-instances/network-instance/protocols/protocol/bgp/peer-groups/peer-group/state/peer-as:
-    /network-instances/network-instance/protocols/protocol/bgp/peer-groups/peer-group/state/local-as:
-
-rpcs:
-    gnmi:
-        gNMI.Set:
-        gNMI.Get:
-        gNMI.Subscribe:
-```
 ## Minimum DUT Required
 
-vRX - Virtual Router Device
->>>>>>> d139a698
+vRX - Virtual Router Device