// Copyright 2023 Google LLC
//
// Licensed under the Apache License, Version 2.0 (the "License");
// you may not use this file except in compliance with the License.
// You may obtain a copy of the License at
//
//      http://www.apache.org/licenses/LICENSE-2.0
//
// Unless required by applicable law or agreed to in writing, software
// distributed under the License is distributed on an "AS IS" BASIS,
// WITHOUT WARRANTIES OR CONDITIONS OF ANY KIND, either express or implied.
// See the License for the specific language governing permissions and
// limitations under the License.

// drained_configuration_convergence_time_test is used to verify bgp test scenarios
// as given in gnmi1.3 testcase.
package drained_configuration_convergence_time_test

import (
	"testing"
	"time"

	"github.com/google/go-cmp/cmp"
	"github.com/openconfig/featureprofiles/feature/experimental/system/gnmi/benchmarking/ate_tests/internal/setup"
	"github.com/openconfig/featureprofiles/internal/deviations"
	"github.com/openconfig/featureprofiles/internal/fptest"
	"github.com/openconfig/ondatra"
	"github.com/openconfig/ondatra/gnmi"
	"github.com/openconfig/ondatra/gnmi/oc"
	"github.com/openconfig/ygnmi/ygnmi"
	"github.com/openconfig/ygot/ygot"
)

func TestMain(m *testing.M) {
	fptest.RunTests(m)
}

const (
	asPathRepeatValue      = 3
	aclStatement2          = "20"
	aclStatement3          = "30"
	setASpathPrependPolicy = "SET-ASPATH-PREPEND"
	setMEDPolicy           = "SET-MED"
	setALLOWPolicy         = "ALLOW"
	bgpMED                 = 25
)

// setMED is used to configure routing policy to set BGP MED on DUT.
func setMED(t *testing.T, dut *ondatra.DUTDevice, d *oc.Root) {

	// Configure SetMED on DUT.
	rp := d.GetOrCreateRoutingPolicy()
	pdef5 := rp.GetOrCreatePolicyDefinition(setMEDPolicy)
<<<<<<< HEAD
	actions5 := pdef5.GetOrCreateStatement(aclStatement3).GetOrCreateActions()
	conditions := pdef5.GetOrCreateStatement(aclStatement3).GetOrCreateConditions()
	conditions.SetInstallProtocolEq(oc.PolicyTypes_INSTALL_PROTOCOL_TYPE_BGP)
	actions5.PolicyResult = oc.RoutingPolicy_PolicyResultType_ACCEPT_ROUTE
=======
	stmt, err := pdef5.AppendNewStatement(aclStatement3)
	if err != nil {
		t.Fatal(err)
	}
	actions5 := stmt.GetOrCreateActions()
>>>>>>> dda87192
	setMedBGP := actions5.GetOrCreateBgpActions()
	setMedBGP.SetMed = oc.UnionUint32(bgpMED)

	// Configure Allow policy
	pd := rp.GetOrCreatePolicyDefinition(setALLOWPolicy)
	st, err := pd.AppendNewStatement("id-1")
	if err != nil {
		t.Fatal(err)
	}
	st.GetOrCreateActions().PolicyResult = oc.RoutingPolicy_PolicyResultType_ACCEPT_ROUTE

	gnmi.Replace(t, dut, gnmi.OC().RoutingPolicy().Config(), rp)
}

// setASPath is used to configure route policy set-as-path prepend on DUT.
func setASPath(t *testing.T, dut *ondatra.DUTDevice, d *oc.Root) {

	// Configure SetASPATH routing policy on DUT.
	rp := d.GetOrCreateRoutingPolicy()
	pdef5 := rp.GetOrCreatePolicyDefinition(setASpathPrependPolicy)
	stmt, err := pdef5.AppendNewStatement(aclStatement2)
	if err != nil {
		t.Fatal(err)
	}
	actions5 := stmt.GetOrCreateActions()
	actions5.PolicyResult = oc.RoutingPolicy_PolicyResultType_ACCEPT_ROUTE
	aspend := actions5.GetOrCreateBgpActions().GetOrCreateSetAsPathPrepend()
	aspend.Asn = ygot.Uint32(setup.DUTAs)
	aspend.RepeatN = ygot.Uint8(asPathRepeatValue)

	// Configure Allow policy
	pdef := rp.GetOrCreatePolicyDefinition(setALLOWPolicy)
	stmt, err = pdef.AppendNewStatement("id-1")
	if err != nil {
		t.Fatal(err)
	}
	stmt.GetOrCreateActions().PolicyResult = oc.RoutingPolicy_PolicyResultType_ACCEPT_ROUTE
	gnmi.Replace(t, dut, gnmi.OC().RoutingPolicy().Config(), rp)

	netInstance := d.GetOrCreateNetworkInstance(deviations.DefaultNetworkInstance(dut))
	bgp := netInstance.GetOrCreateProtocol(oc.PolicyTypes_INSTALL_PROTOCOL_TYPE_BGP, "BGP").GetOrCreateBgp()
	pg := bgp.GetOrCreatePeerGroup(setup.PeerGrpName)
	rpl := pg.GetOrCreateApplyPolicy()
	rpl.SetImportPolicy([]string{setALLOWPolicy})

	gnmi.Update(t, dut, gnmi.OC().NetworkInstance(deviations.DefaultNetworkInstance(dut)).Protocol(oc.PolicyTypes_INSTALL_PROTOCOL_TYPE_BGP, "BGP").Bgp().PeerGroup(setup.PeerGrpName).Config(), pg)

}

func setPolicyPeerGroup(t *testing.T, dut *ondatra.DUTDevice, d *oc.Root, policy []string) {

	// Set BGP Import policy
	netInstance := d.GetOrCreateNetworkInstance(deviations.DefaultNetworkInstance(dut))
	bgp := netInstance.GetOrCreateProtocol(oc.PolicyTypes_INSTALL_PROTOCOL_TYPE_BGP, "BGP").GetOrCreateBgp()
	pg := bgp.GetOrCreatePeerGroup(setup.PeerGrpName)
	pg.PeerAs = ygot.Uint32(setup.ATEAs)
	pg.PeerGroupName = ygot.String(setup.PeerGrpName)
	afipg := pg.GetOrCreateAfiSafi(oc.BgpTypes_AFI_SAFI_TYPE_IPV4_UNICAST)
	afipg.Enabled = ygot.Bool(true)
	if deviations.RoutePolicyUnderAFIUnsupported(dut) {
		pgpolicy := pg.GetOrCreateApplyPolicy()
		pgpolicy.ImportPolicy = policy
		gnmi.Replace(t, dut, gnmi.OC().NetworkInstance(deviations.DefaultNetworkInstance(dut)).Protocol(oc.PolicyTypes_INSTALL_PROTOCOL_TYPE_BGP, "BGP").Bgp().PeerGroup(setup.PeerGrpName).Config(), pg)

	} else {
		pgpolicy := afipg.GetOrCreateApplyPolicy()
		pgpolicy.ImportPolicy = policy
		gnmi.Replace(t, dut, gnmi.OC().NetworkInstance(deviations.DefaultNetworkInstance(dut)).Protocol(oc.PolicyTypes_INSTALL_PROTOCOL_TYPE_BGP, "BGP").Bgp().PeerGroup(setup.PeerGrpName).Config(), pg)

	}
}

// isConverged function is used to check if ATE has received all the prefixes.
func isConverged(t *testing.T, dut *ondatra.DUTDevice, ate *ondatra.ATEDevice, ap *ondatra.Port) {

	// Check if all prefixes are learned at ATE.
	statePath := gnmi.OC().NetworkInstance(deviations.DefaultNetworkInstance(dut)).
		Protocol(oc.PolicyTypes_INSTALL_PROTOCOL_TYPE_BGP, "BGP").Bgp()
prefixLoop:
	for repeat := 4; repeat > 0; repeat-- {
		prefixesv4 := statePath.Neighbor(setup.ATEIPList[ap.ID()].String()).
			AfiSafi(oc.BgpTypes_AFI_SAFI_TYPE_IPV4_UNICAST).Prefixes()
		gotSent := gnmi.Get(t, dut, prefixesv4.Sent().State())
		switch {
		case gotSent == setup.RouteCount:
			t.Logf("Prefixes sent from ingress port are learnt at ATE dst port : %v are %v", setup.ATEIPList[ap.ID()].String(), setup.RouteCount)
			break prefixLoop
		case repeat > 0 && gotSent < setup.RouteCount:
			t.Logf("All the prefixes are not learnt , wait for 5 secs before retry.. got %v, want %v", gotSent, setup.RouteCount)
			time.Sleep(time.Second * 5)
		case repeat == 0 && gotSent < setup.RouteCount:
			t.Errorf("sent prefixes from DUT to neighbor %v is mismatch: got %v, want %v", setup.ATEIPList[ap.ID()].String(), gotSent, setup.RouteCount)
		}
	}

}

// verifyBGPAsPath is to Validate AS Path attribute using bgp rib telemetry on ATE.
func verifyBGPAsPath(t *testing.T, dut *ondatra.DUTDevice, ate *ondatra.ATEDevice) {

	// Start the timer.
	start := time.Now()
	if deviations.RoutePolicyUnderAFIUnsupported(dut) {
		dutPolicyConfPath := gnmi.OC().NetworkInstance(deviations.DefaultNetworkInstance(dut)).
			Protocol(oc.PolicyTypes_INSTALL_PROTOCOL_TYPE_BGP, "BGP").Bgp().
			PeerGroup(setup.PeerGrpName).ApplyPolicy().ExportPolicy()

		gnmi.Replace(t, dut, dutPolicyConfPath.Config(), []string{setASpathPrependPolicy})
	} else {
		dutPolicyConfPath := gnmi.OC().NetworkInstance(deviations.DefaultNetworkInstance(dut)).
			Protocol(oc.PolicyTypes_INSTALL_PROTOCOL_TYPE_BGP, "BGP").Bgp().
			PeerGroup(setup.PeerGrpName).AfiSafi(oc.BgpTypes_AFI_SAFI_TYPE_IPV4_UNICAST).ApplyPolicy().ExportPolicy()
		gnmi.Replace(t, dut, dutPolicyConfPath.Config(), []string{setASpathPrependPolicy})
	}
	t.Run("BGP-AS-PATH Verification", func(t *testing.T) {
		at := gnmi.OC()
		for _, ap := range ate.Ports() {
			if ap.ID() == "port1" {
				// port1 is ingress, skip verification on ingress port.
				continue
			}

			// Validate if all prefixes are received by ATE.
			isConverged(t, dut, ate, ap)

			rib := at.NetworkInstance(ap.Name()).Protocol(oc.PolicyTypes_INSTALL_PROTOCOL_TYPE_BGP, "0").Bgp().Rib()
			prefixPath := rib.AfiSafi(oc.BgpTypes_AFI_SAFI_TYPE_IPV4_UNICAST).Ipv4Unicast().
				NeighborAny().AdjRibInPre().RouteAny().WithPathId(0).Prefix()

			gnmi.WatchAll(t, ate, prefixPath.State(), time.Minute, func(v *ygnmi.Value[string]) bool {
				_, present := v.Val()
				return present
			}).Await(t)

			singlepath := []uint32{setup.DUTAs, setup.DUTAs, setup.DUTAs, setup.DUTAs, setup.ATEAs2}
			_, ok := gnmi.WatchAll(t, ate, rib.AttrSetAny().AsSegmentMap().State(), 5*time.Minute, func(v *ygnmi.Value[map[uint32]*oc.NetworkInstance_Protocol_Bgp_Rib_AttrSet_AsSegment]) bool {
				val, present := v.Val()
				if present {
					for _, as := range val {
						if cmp.Equal(as.Member, singlepath) {
							return true
						}
					}
				}
				return false
			}).Await(t)
			if !ok {
				t.Errorf("Obtained AS path on ATE is not as expected")
			}
		}
	})

	// End the timer and calculate time.
	elapsed := time.Since(start)
	t.Logf("Duration taken to apply as path prepend policy is  %v", elapsed)
}

// verifyBGPSetMED is to Validate MED attribute using bgp rib telemetry on ATE.
func verifyBGPSetMED(t *testing.T, dut *ondatra.DUTDevice, ate *ondatra.ATEDevice) {

	// Build wantSetMED to compare the diff.
	var wantSetMED []uint32
	for i := 0; i < setup.RouteCount; i++ {
		wantSetMED = append(wantSetMED, bgpMED)
	}

	// Start the timer.
	start := time.Now()
	if deviations.RoutePolicyUnderAFIUnsupported(dut) {
		dutPolicyConfPath := gnmi.OC().NetworkInstance(deviations.DefaultNetworkInstance(dut)).
			Protocol(oc.PolicyTypes_INSTALL_PROTOCOL_TYPE_BGP, "BGP").Bgp().
			PeerGroup(setup.PeerGrpName).ApplyPolicy().ExportPolicy()
		gnmi.Replace(t, dut, dutPolicyConfPath.Config(), []string{setMEDPolicy})
	} else {
		dutPolicyConfPath := gnmi.OC().NetworkInstance(deviations.DefaultNetworkInstance(dut)).
			Protocol(oc.PolicyTypes_INSTALL_PROTOCOL_TYPE_BGP, "BGP").Bgp().
			PeerGroup(setup.PeerGrpName).AfiSafi(oc.BgpTypes_AFI_SAFI_TYPE_IPV4_UNICAST).ApplyPolicy().ExportPolicy()
		gnmi.Replace(t, dut, dutPolicyConfPath.Config(), []string{setMEDPolicy})
	}

	t.Run("BGP-MED-Verification", func(t *testing.T) {
		at := gnmi.OC()
		for _, ap := range ate.Ports() {
			if ap.ID() == "port1" {
				continue
			}

			// Validate if all prefixes are received by ATE.
			isConverged(t, dut, ate, ap)
			rib := at.NetworkInstance(ap.Name()).Protocol(oc.PolicyTypes_INSTALL_PROTOCOL_TYPE_BGP, "0").Bgp().Rib()
			prefixPath := rib.AfiSafi(oc.BgpTypes_AFI_SAFI_TYPE_IPV4_UNICAST).Ipv4Unicast().
				NeighborAny().AdjRibInPre().RouteAny().WithPathId(0).Prefix()
			pref := gnmi.GetAll(t, ate, prefixPath.State())
			gotSetMED := gnmi.GetAll(t, ate, rib.AttrSetAny().Med().State())
			if diff := cmp.Diff(wantSetMED, gotSetMED); diff != "" {
				t.Errorf("obtained MED on ATE is not as expected, got %v, want %v, Prefixes %v", gotSetMED, wantSetMED, pref)
			}
		}
	})
	// End the timer and calculate time taken to apply setMED.
	elapsed := time.Since(start)
	t.Logf("Duration taken to apply setMed routing policy is  %v", elapsed)
}

// TestEstablish is to configure Interface, BGP and ISIS configurations on DUT
// using gnmi set request. It also verifies for bgp and isis adjacencies.
func TestEstablish(t *testing.T) {

	dut := ondatra.DUT(t, "dut")
	dutConfigPath := gnmi.OC()

	t.Log("Configure Network Instance type to DEFAULT on DUT.")
	dutConfNIPath := gnmi.OC().NetworkInstance(deviations.DefaultNetworkInstance(dut))
	gnmi.Replace(t, dut, dutConfNIPath.Type().Config(), oc.NetworkInstanceTypes_NETWORK_INSTANCE_TYPE_DEFAULT_INSTANCE)

	t.Log("Build Benchmarking BGP and ISIS test configs.")
	dutBenchmarkConfig := setup.BuildBenchmarkingConfig(t)
	if !deviations.ExplicitInterfaceInDefaultVRF(dut) {
		fptest.LogQuery(t, "Benchmarking configs to configure on DUT", dutConfigPath.Config(), dutBenchmarkConfig)
	}
	// Apply benchmarking configs on dut
	gnmi.Update(t, dut, dutConfigPath.Config(), dutBenchmarkConfig)

	t.Log("Configure ATE with Interfaces, BGP, ISIS configs.")
	ate := ondatra.ATE(t, "ate")
	setup.ConfigureATE(t, ate)

	t.Log("Verify BGP Session state , should be in ESTABLISHED State.")
	setup.VerifyBgpTelemetry(t, dut)

	t.Log("Verify ISIS adjacency state, should be UP.")
	setup.VerifyISISTelemetry(t, dut)
}

// TestBGPBenchmarking is test time taken to apply set as path prepend and set med routing
// policies on routes in bgp rib. Verification of routing policy is done on ATE using bgp
// rib table.
func TestBGPBenchmarking(t *testing.T) {

	d := &oc.Root{}
	dut := ondatra.DUT(t, "dut")
	ate := ondatra.ATE(t, "ate")
	// Cleanup existing policy details.
	if deviations.RoutePolicyUnderAFIUnsupported(dut) {
		dutPolicyConfPath := gnmi.OC().NetworkInstance(deviations.DefaultNetworkInstance(dut)).Protocol(oc.PolicyTypes_INSTALL_PROTOCOL_TYPE_BGP, "BGP").Bgp().PeerGroup(setup.PeerGrpName).ApplyPolicy()
		gnmi.Delete(t, dut, dutPolicyConfPath.ExportPolicy().Config())
		gnmi.Delete(t, dut, dutPolicyConfPath.ImportPolicy().Config())
	} else {
		dutPolicyConfPath := gnmi.OC().NetworkInstance(deviations.DefaultNetworkInstance(dut)).Protocol(oc.PolicyTypes_INSTALL_PROTOCOL_TYPE_BGP, "BGP").Bgp().PeerGroup(setup.PeerGrpName).AfiSafi(oc.BgpTypes_AFI_SAFI_TYPE_IPV4_UNICAST).ApplyPolicy()
		gnmi.Delete(t, dut, dutPolicyConfPath.ExportPolicy().Config())
		gnmi.Delete(t, dut, dutPolicyConfPath.ImportPolicy().Config())
	}
	gnmi.Delete(t, dut, gnmi.OC().RoutingPolicy().Config())

	t.Logf("Configure MED routing policy.")
	setMED(t, dut, d)

	t.Logf("Configure Allow Import routing policy in BGP.")
	setPolicyPeerGroup(t, dut, d, []string{setALLOWPolicy})

	t.Logf("Verify time taken to apply MED to all routes in bgp rib.")
	verifyBGPSetMED(t, dut, ate)

	// Cleanup existing policy details.
	if deviations.RoutePolicyUnderAFIUnsupported(dut) {
		dutPolicyConfPath := gnmi.OC().NetworkInstance(deviations.DefaultNetworkInstance(dut)).Protocol(oc.PolicyTypes_INSTALL_PROTOCOL_TYPE_BGP, "BGP").Bgp().PeerGroup(setup.PeerGrpName).ApplyPolicy()
		gnmi.Delete(t, dut, dutPolicyConfPath.ExportPolicy().Config())
		gnmi.Delete(t, dut, dutPolicyConfPath.ImportPolicy().Config())
	} else {
		dutPolicyConfPath := gnmi.OC().NetworkInstance(deviations.DefaultNetworkInstance(dut)).Protocol(oc.PolicyTypes_INSTALL_PROTOCOL_TYPE_BGP, "BGP").Bgp().PeerGroup(setup.PeerGrpName).AfiSafi(oc.BgpTypes_AFI_SAFI_TYPE_IPV4_UNICAST).ApplyPolicy()
		gnmi.Delete(t, dut, dutPolicyConfPath.ExportPolicy().Config())
		gnmi.Delete(t, dut, dutPolicyConfPath.ImportPolicy().Config())
	}
	gnmi.Delete(t, dut, gnmi.OC().RoutingPolicy().Config())

	t.Logf("Configure SET-AS-PATH routing policy.")
	setASPath(t, dut, d)

	t.Logf("Configure Allow Import routing policy in BGP.")
	setPolicyPeerGroup(t, dut, d, []string{setALLOWPolicy})

	t.Logf("Verify time taken to apply SET-AS-PATH to all routes in bgp rib.")
	verifyBGPAsPath(t, dut, ate)
}<|MERGE_RESOLUTION|>--- conflicted
+++ resolved
@@ -45,34 +45,38 @@
 	bgpMED                 = 25
 )
 
-// setMED is used to configure routing policy to set BGP MED on DUT.
-func setMED(t *testing.T, dut *ondatra.DUTDevice, d *oc.Root) {
-
-	// Configure SetMED on DUT.
+// setAllow is used to configure ALLOW routing policy on DUT.
+func setAllow(t *testing.T, dut *ondatra.DUTDevice, d *oc.Root) {
+
+	// Configure Allow Policy on DUT.
 	rp := d.GetOrCreateRoutingPolicy()
-	pdef5 := rp.GetOrCreatePolicyDefinition(setMEDPolicy)
-<<<<<<< HEAD
-	actions5 := pdef5.GetOrCreateStatement(aclStatement3).GetOrCreateActions()
-	conditions := pdef5.GetOrCreateStatement(aclStatement3).GetOrCreateConditions()
-	conditions.SetInstallProtocolEq(oc.PolicyTypes_INSTALL_PROTOCOL_TYPE_BGP)
-	actions5.PolicyResult = oc.RoutingPolicy_PolicyResultType_ACCEPT_ROUTE
-=======
-	stmt, err := pdef5.AppendNewStatement(aclStatement3)
-	if err != nil {
-		t.Fatal(err)
-	}
-	actions5 := stmt.GetOrCreateActions()
->>>>>>> dda87192
-	setMedBGP := actions5.GetOrCreateBgpActions()
-	setMedBGP.SetMed = oc.UnionUint32(bgpMED)
-
-	// Configure Allow policy
 	pd := rp.GetOrCreatePolicyDefinition(setALLOWPolicy)
 	st, err := pd.AppendNewStatement("id-1")
 	if err != nil {
 		t.Fatal(err)
 	}
 	st.GetOrCreateActions().PolicyResult = oc.RoutingPolicy_PolicyResultType_ACCEPT_ROUTE
+
+	gnmi.Replace(t, dut, gnmi.OC().RoutingPolicy().Config(), rp)
+}
+
+// setMED is used to configure routing policy to set BGP MED on DUT.
+func setMED(t *testing.T, dut *ondatra.DUTDevice, d *oc.Root) {
+
+	// Configure SetMED on DUT.
+	rp := d.GetOrCreateRoutingPolicy()
+	pdef5 := rp.GetOrCreatePolicyDefinition(setMEDPolicy)
+	stmt, err := pdef5.AppendNewStatement(aclStatement3)
+	if err != nil {
+		t.Fatal(err)
+	}
+	actions5 := stmt.GetOrCreateActions()
+	conditions := stmt.GetOrCreateConditions()
+	conditions.SetInstallProtocolEq(oc.PolicyTypes_INSTALL_PROTOCOL_TYPE_BGP)
+	actions5.PolicyResult = oc.RoutingPolicy_PolicyResultType_ACCEPT_ROUTE
+
+	setMedBGP := actions5.GetOrCreateBgpActions()
+	setMedBGP.SetMed = oc.UnionUint32(bgpMED)
 
 	gnmi.Replace(t, dut, gnmi.OC().RoutingPolicy().Config(), rp)
 }
@@ -93,13 +97,6 @@
 	aspend.Asn = ygot.Uint32(setup.DUTAs)
 	aspend.RepeatN = ygot.Uint8(asPathRepeatValue)
 
-	// Configure Allow policy
-	pdef := rp.GetOrCreatePolicyDefinition(setALLOWPolicy)
-	stmt, err = pdef.AppendNewStatement("id-1")
-	if err != nil {
-		t.Fatal(err)
-	}
-	stmt.GetOrCreateActions().PolicyResult = oc.RoutingPolicy_PolicyResultType_ACCEPT_ROUTE
 	gnmi.Replace(t, dut, gnmi.OC().RoutingPolicy().Config(), rp)
 
 	netInstance := d.GetOrCreateNetworkInstance(deviations.DefaultNetworkInstance(dut))
@@ -317,6 +314,9 @@
 	}
 	gnmi.Delete(t, dut, gnmi.OC().RoutingPolicy().Config())
 
+	t.Logf("Configure Allow policy.")
+	setAllow(t, dut, d)
+
 	t.Logf("Configure MED routing policy.")
 	setMED(t, dut, d)
 
