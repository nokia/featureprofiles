// Copyright 2024 Google LLC
//
// Licensed under the Apache License, Version 2.0 (the "License");
// you may not use this file except in compliance with the License.
// You may obtain a copy of the License at
//
//     http://www.apache.org/licenses/LICENSE-2.0
//
// Unless required by applicable law or agreed to in writing, software
// distributed under the License is distributed on an "AS IS" BASIS,
// WITHOUT WARRANTIES OR CONDITIONS OF ANY KIND, either express or implied.
// See the License for the specific language governing permissions and
// limitations under the License.

package static_route_isis_redistribution_test

import (
	"context"
	"encoding/json"
	"fmt"
	"strconv"
	"testing"
	"time"

	"github.com/open-traffic-generator/snappi/gosnappi"
	"github.com/openconfig/featureprofiles/internal/deviations"
	"github.com/openconfig/featureprofiles/internal/fptest"
	"github.com/openconfig/featureprofiles/internal/isissession"
	"github.com/openconfig/featureprofiles/internal/otgutils"
	gpb "github.com/openconfig/gnmi/proto/gnmi"
	"github.com/openconfig/ondatra"
	"github.com/openconfig/ondatra/gnmi"
	"github.com/openconfig/ondatra/gnmi/oc"
	"github.com/openconfig/ygnmi/ygnmi"
	"github.com/openconfig/ygot/ygot"
)

const (
	lossTolerance   = float64(1)
	ipv4PrefixLen   = 30
	ipv6PrefixLen   = 126
	v4Route         = "192.168.10.0"
	v4TrafficStart  = "192.168.10.1"
	v4RoutePrefix   = uint32(24)
	v6Route         = "2024:db8:128:128::"
	v6TrafficStart  = "2024:db8:128:128::1"
	v6RoutePrefix   = uint32(64)
	dp2v4Route      = "192.168.1.4"
	dp2v4Prefix     = uint32(30)
	dp2v6Route      = "2001:DB8::0"
	dp2v6Prefix     = uint32(126)
	v4Flow          = "v4Flow"
	v6Flow          = "v6Flow"
	trafficDuration = 30 * time.Second
	prefixMatch     = "exact"
	v4RoutePolicy   = "route-policy-v4"
	v4Statement     = "statement-v4"
	v4PrefixSet     = "prefix-set-v4"
	v6RoutePolicy   = "route-policy-v6"
	v6Statement     = "statement-v6"
	v6PrefixSet     = "prefix-set-v6"
	protoSrc        = oc.PolicyTypes_INSTALL_PROTOCOL_TYPE_STATIC
	protoDst        = oc.PolicyTypes_INSTALL_PROTOCOL_TYPE_ISIS
	dummyV6         = "2001:db8::192:0:2:d"
	dummyMAC        = "00:1A:11:00:0A:BC"
	V4tagValue      = 40
	V6tagValue      = 60
)

var (
	advertisedIPv4 = ipAddr{address: dp2v4Route, prefix: dp2v4Prefix}
	advertisedIPv6 = ipAddr{address: dp2v6Route, prefix: dp2v6Prefix}
)

func TestMain(m *testing.M) {
	fptest.RunTests(m)
}

type ipAddr struct {
	address string
	prefix  uint32
}

type TableConnectionConfig struct {
	ImportPolicy             []string `json:"import-policy"`
	DisableMetricPropagation bool     `json:"disable-metric-propagation"`
	DstProtocol              string   `json:"dst-protocol"`
	AddressFamily            string   `json:"address-family"`
	SrcProtocol              string   `json:"src-protocol"`
}

func getAndVerifyIsisImportPolicy(t *testing.T,
	dut *ondatra.DUTDevice, DisableMetricValue bool,
	RplName string, addressFamily string) {

	gnmiClient := dut.RawAPIs().GNMI(t)
	getResponse, err := gnmiClient.Get(context.Background(), &gpb.GetRequest{
		Path: []*gpb.Path{{
			Elem: []*gpb.PathElem{
				{Name: "network-instances"},
				{Name: "network-instance", Key: map[string]string{"name": "DEFAULT"}},
				{Name: "table-connections"},
				{Name: "table-connection", Key: map[string]string{
					"src-protocol":   "STATIC",
					"dst-protocol":   "ISIS",
					"address-family": addressFamily}},
				{Name: "config"},
			},
		}},
		Type:     gpb.GetRequest_CONFIG,
		Encoding: gpb.Encoding_JSON_IETF,
	})

	if err != nil {
		t.Fatalf("failed due to %v", err)
	}
<<<<<<< HEAD
	t.Log("Recieved parameters of table connections")
=======
	t.Log("Received parameters of table connections")
>>>>>>> 181f50aa

	t.Log("Verify Get outputs ")
	for _, notification := range getResponse.Notification {
		for _, update := range notification.Update {
			if update.Path != nil {
				var config TableConnectionConfig
				err = json.Unmarshal(update.Val.GetJsonIetfVal(), &config)
				if err != nil {
					t.Fatalf("Failed to unmarshal JSON: %v", err)
				}
				if config.SrcProtocol != "openconfig-policy-types:STATIC" {
					t.Fatalf("src-protocol is not set to STATIC as expected")
				}
				if config.DstProtocol != "openconfig-policy-types:ISIS" {
					t.Fatalf("dst-protocol is not set to ISIS as expected")
				}
				addressFamilyMatchString := fmt.Sprintf("openconfig-types:%s", addressFamily)
				if config.AddressFamily != addressFamilyMatchString {
					t.Fatalf("address-family is not set to %s as expected", addressFamily)
				}
				if config.DisableMetricPropagation != DisableMetricValue {
					t.Fatalf("disable-metric-propagation is not set to %v as expected", DisableMetricValue)
				}
				for _, i := range config.ImportPolicy {
					if i != RplName {
						t.Fatalf("import-policy is not set to %s as expected", RplName)
					}
				}
				t.Logf("Table Connection Details:\n"+
					"SRC PROTO GOT %v WANT STATIC\n"+
					"DST PROTO GOT %v WANT ISIS\n"+
					"ADDRESS FAMILY GOT %v WANT %v\n"+
					"DISABLEMETRICPROPAGATION GOT %v WANT %v\n", config.SrcProtocol,
					config.DstProtocol, config.AddressFamily, addressFamily,
					config.DisableMetricPropagation, DisableMetricValue)
			}
		}
	}
}

func isisImportPolicyConfig(t *testing.T, dut *ondatra.DUTDevice, policyName string,
	srcProto oc.E_PolicyTypes_INSTALL_PROTOCOL_TYPE,
	dstProto oc.E_PolicyTypes_INSTALL_PROTOCOL_TYPE,
	addfmly oc.E_Types_ADDRESS_FAMILY,
	metricPropagation bool) {

	t.Log("configure redistribution under isis")

	dni := deviations.DefaultNetworkInstance(dut)

	batchSet := &gnmi.SetBatch{}
	d := oc.Root{}
	tableConn := d.GetOrCreateNetworkInstance(dni).GetOrCreateTableConnection(srcProto, dstProto, addfmly)
	tableConn.SetImportPolicy([]string{policyName})
	if !deviations.SkipSettingDisableMetricPropagation(dut) {
		tableConn.SetDisableMetricPropagation(metricPropagation)
	}
	if deviations.EnableTableConnections(dut) {
		state := "enable"
		configEnableTbNative(t, dut, state)
	}
	gnmi.BatchReplace(batchSet, gnmi.OC().NetworkInstance(dni).TableConnection(srcProto, dstProto, addfmly).Config(), tableConn)

	if deviations.SamePolicyAttachedToAllAfis(dut) {
		if addfmly == oc.Types_ADDRESS_FAMILY_IPV4 {
			addfmly = oc.Types_ADDRESS_FAMILY_IPV6
		} else {
			addfmly = oc.Types_ADDRESS_FAMILY_IPV4
		}
		tableConn1 := d.GetOrCreateNetworkInstance(dni).GetOrCreateTableConnection(srcProto, dstProto, addfmly)
		tableConn1.SetImportPolicy([]string{policyName})
		if !deviations.SkipSettingDisableMetricPropagation(dut) {
			tableConn1.SetDisableMetricPropagation(metricPropagation)
		}
		gnmi.BatchReplace(batchSet, gnmi.OC().NetworkInstance(dni).TableConnection(srcProto, dstProto, addfmly).Config(), tableConn1)
	}

	batchSet.Set(t, dut)
}

func configureRoutePolicy(dut *ondatra.DUTDevice, rplName string, statement string, prefixSetCond, tagSetCond bool,
	rplType oc.E_RoutingPolicy_PolicyResultType) (*oc.RoutingPolicy, error) {

	d := &oc.Root{}
	rp := d.GetOrCreateRoutingPolicy()
	pdef := rp.GetOrCreatePolicyDefinition(rplName)

	if prefixSetCond {
		// Condition for prefix set configuration
		stmt1, err := pdef.AppendNewStatement(v4Statement)
		if err != nil {
			return nil, err
		}
		v4Prefix := v4Route + "/" + strconv.FormatUint(uint64(v4RoutePrefix), 10)
		pset := rp.GetOrCreateDefinedSets().GetOrCreatePrefixSet(v4PrefixSet)
		pset.GetOrCreatePrefix(v4Prefix, prefixMatch)
		if !deviations.SkipPrefixSetMode(dut) {
			pset.SetMode(oc.PrefixSet_Mode_IPV4)
		}
		stmt1.GetOrCreateConditions().GetOrCreateMatchPrefixSet().SetPrefixSet(v4PrefixSet)
		stmt1.GetOrCreateActions().SetPolicyResult(rplType)

		stmt2, err := pdef.AppendNewStatement(v6Statement)
		if err != nil {
			return nil, err
		}
		v6Prefix := v6Route + "/" + strconv.FormatUint(uint64(v6RoutePrefix), 10)
		pset = rp.GetOrCreateDefinedSets().GetOrCreatePrefixSet(v6PrefixSet)
		pset.GetOrCreatePrefix(v6Prefix, prefixMatch)
		if !deviations.SkipPrefixSetMode(dut) {
			pset.SetMode(oc.PrefixSet_Mode_IPV6)
		}
		stmt2.GetOrCreateConditions().GetOrCreateMatchPrefixSet().SetPrefixSet(v6PrefixSet)
		stmt2.GetOrCreateActions().SetPolicyResult(rplType)
	} else if tagSetCond {
		// Condition for tag set configuration
		stmt1, err := pdef.AppendNewStatement(v4Statement)
		if err != nil {
			return nil, err
		}
		v4tagSet := getTagSetName(dut, rplName, v4Statement, "v4")
		tagSet1 := rp.GetOrCreateDefinedSets().GetOrCreateTagSet(v4tagSet)
		tagSet1.SetTagValue([]oc.RoutingPolicy_DefinedSets_TagSet_TagValue_Union{oc.UnionUint32(V4tagValue)})
		stmt1.GetOrCreateConditions().GetOrCreateMatchTagSet().SetTagSet(v4tagSet)
		stmt1.GetOrCreateActions().SetPolicyResult(rplType)

		stmt2, err := pdef.AppendNewStatement(v6Statement)
		if err != nil {
			return nil, err
		}
		v6tagSet := getTagSetName(dut, rplName, v6Statement, "v6")
		tagSet2 := rp.GetOrCreateDefinedSets().GetOrCreateTagSet(v6tagSet)
		tagSet2.SetTagValue([]oc.RoutingPolicy_DefinedSets_TagSet_TagValue_Union{oc.UnionUint32(V6tagValue)})
		stmt2.GetOrCreateConditions().GetOrCreateMatchTagSet().SetTagSet(v6tagSet)
		stmt2.GetOrCreateActions().SetPolicyResult(rplType)
	} else {
		// Create a common statement
		stmt, err := pdef.AppendNewStatement(statement)
		if err != nil {
			return nil, err
		}
		stmt.GetOrCreateActions().SetPolicyResult(rplType)
	}

	return rp, nil
}

func configureStaticRoute(t *testing.T,
	dut *ondatra.DUTDevice,
	ipv4Route string,
	ipv4Mask string,
	tagValueV4 uint32,
	metricValueV4 uint32,
	ipv6Route string,
	ipv6Mask string,
	tagValueV6 uint32,
	metricValueV6 uint32) {

	staticRoute1 := ipv4Route + "/" + ipv4Mask
	staticRoute2 := ipv6Route + "/" + ipv6Mask

	ni := oc.NetworkInstance{Name: ygot.String(deviations.DefaultNetworkInstance(dut))}
	static := ni.GetOrCreateProtocol(oc.PolicyTypes_INSTALL_PROTOCOL_TYPE_STATIC, deviations.StaticProtocolName(dut))
	sr := static.GetOrCreateStatic(staticRoute1)
	sr.SetTag, _ = sr.To_NetworkInstance_Protocol_Static_SetTag_Union(tagValueV4)
	nh := sr.GetOrCreateNextHop("0")
	nh.NextHop = oc.UnionString(isissession.ATEISISAttrs.IPv4)
	nh.Metric = ygot.Uint32(metricValueV4)

	sr2 := static.GetOrCreateStatic(staticRoute2)
	sr2.SetTag, _ = sr.To_NetworkInstance_Protocol_Static_SetTag_Union(tagValueV6)
	nh2 := sr2.GetOrCreateNextHop("0")
	nh2.NextHop = oc.UnionString(isissession.ATEISISAttrs.IPv6)
	nh2.Metric = ygot.Uint32(metricValueV6)

	gnmi.Update(t, dut, gnmi.OC().NetworkInstance(deviations.DefaultNetworkInstance(dut)).Protocol(
		oc.PolicyTypes_INSTALL_PROTOCOL_TYPE_STATIC,
		deviations.StaticProtocolName(dut)).Config(),
		static)
}

func configureOTGFlows(t *testing.T, top gosnappi.Config, ts *isissession.TestSession) {
	t.Helper()

	srcV4 := ts.ATEIntf2.Ethernets().Items()[0].Ipv4Addresses().Items()[0]
	srcV6 := ts.ATEIntf2.Ethernets().Items()[0].Ipv6Addresses().Items()[0]

	dst1V4 := ts.ATEIntf1.Ethernets().Items()[0].Ipv4Addresses().Items()[0]
	dst1V6 := ts.ATEIntf1.Ethernets().Items()[0].Ipv6Addresses().Items()[0]

	v4F := top.Flows().Add()
	v4F.SetName(v4Flow).Metrics().SetEnable(true)
	v4F.TxRx().Device().SetTxNames([]string{srcV4.Name()}).SetRxNames([]string{dst1V4.Name()})

	v4FEth := v4F.Packet().Add().Ethernet()
	v4FEth.Src().SetValue(isissession.ATETrafficAttrs.MAC)

	v4FIp := v4F.Packet().Add().Ipv4()
	v4FIp.Src().SetValue(srcV4.Address())
	v4FIp.Dst().Increment().SetStart(v4TrafficStart).SetCount(254)

	eth := v4F.EgressPacket().Add().Ethernet()
	ethTag := eth.Dst().MetricTags().Add()
	ethTag.SetName("MACTrackingv4").SetOffset(36).SetLength(12)

	v6F := top.Flows().Add()
	v6F.SetName(v6Flow).Metrics().SetEnable(true)
	v6F.TxRx().Device().SetTxNames([]string{srcV6.Name()}).SetRxNames([]string{dst1V6.Name()})

	v6FEth := v6F.Packet().Add().Ethernet()
	v6FEth.Src().SetValue(isissession.ATETrafficAttrs.MAC)

	v6FIP := v6F.Packet().Add().Ipv6()
	v6FIP.Src().SetValue(srcV6.Address())
	v6FIP.Dst().Increment().SetStart(v6TrafficStart).SetCount(1)

	eth = v6F.EgressPacket().Add().Ethernet()
	ethTag = eth.Dst().MetricTags().Add()
	ethTag.SetName("MACTrackingv6").SetOffset(36).SetLength(12)
}

func advertiseRoutesWithISIS(t *testing.T, ts *isissession.TestSession) {
	t.Helper()

	// configure emulated network params
	net2v4 := ts.ATEIntf1.Isis().V4Routes().Add().SetName("v4-isisNet-dev1").SetLinkMetric(10)
	net2v4.Addresses().Add().SetAddress(advertisedIPv4.address).SetPrefix(advertisedIPv4.prefix)
	net2v6 := ts.ATEIntf1.Isis().V6Routes().Add().SetName("v6-isisNet-dev1").SetLinkMetric(10)
	net2v6.Addresses().Add().SetAddress(advertisedIPv6.address).SetPrefix(advertisedIPv6.prefix)
}

func verifyRplConfig(t *testing.T, dut *ondatra.DUTDevice, tagSetName string, tagValue oc.UnionUint32) {
	tagSetState := gnmi.Get(t, dut, gnmi.OC().RoutingPolicy().DefinedSets().TagSet(tagSetName).TagValue().State())
	tagNameState := gnmi.Get(t, dut, gnmi.OC().RoutingPolicy().DefinedSets().TagSet(tagSetName).Name().State())

	setTagValue := []oc.RoutingPolicy_DefinedSets_TagSet_TagValue_Union{tagValue}

	for _, value := range tagSetState {
		configuredTagValue := []oc.RoutingPolicy_DefinedSets_TagSet_TagValue_Union{value}
		if setTagValue[0] == configuredTagValue[0] {
			t.Logf("Passed: setTagValue is %v and configuredTagValue is %v", setTagValue[0], configuredTagValue[0])
		} else {
			t.Errorf("Failed: setTagValue is %v and configuredTagValue is %v", setTagValue[0], configuredTagValue[0])
		}
	}
	t.Logf("verify tag name matches expected")
	if tagNameState != tagSetName {
		t.Errorf("Failed to get tag-set name got %s wanted %s", tagNameState, tagSetName)
	} else {
		t.Logf("Passed Found tag-set name got %s wanted %s", tagNameState, tagSetName)
	}
}

func getTagSetName(dut *ondatra.DUTDevice, policyName, stmtName, afStr string) string {
	if deviations.RoutingPolicyTagSetEmbedded(dut) {
		return fmt.Sprintf("%s %s", policyName, stmtName)
	}
	return fmt.Sprintf("tag-set-%s", afStr)
}

func configEnableTbNative(t testing.TB, d *ondatra.DUTDevice, state string) {
	t.Helper()
	switch d.Vendor() {
	case ondatra.NOKIA:
		adminEnable, err := json.Marshal(state)
		if err != nil {
			t.Fatalf("Error with json Marshal: %v", err)
		}

		gpbSetRequest := &gpb.SetRequest{
			Prefix: &gpb.Path{
				Origin: "native",
			},
			Update: []*gpb.Update{
				{
					Path: &gpb.Path{
						Elem: []*gpb.PathElem{
							{Name: "network-instance", Key: map[string]string{"name": "DEFAULT"}},
							{Name: "table-connections"},
							{Name: "admin-state"},
						},
					},
					Val: &gpb.TypedValue{
						Value: &gpb.TypedValue_JsonIetfVal{
							JsonIetfVal: adminEnable,
						},
					},
				},
			},
		}

		gnmiClient := d.RawAPIs().GNMI(t)
		if _, err := gnmiClient.Set(context.Background(), gpbSetRequest); err != nil {
			t.Fatalf("Unexpected error updating SRL static-route tag-set: %v", err)
		}
	default:
		t.Fatalf("Unsupported vendor %s for deviation 'EnableTableConnections'", d.Vendor())
	}
}

func TestStaticToISISRedistribution(t *testing.T) {
	var ts *isissession.TestSession

	t.Run("Initial Setup", func(t *testing.T) {
		t.Run("Configure ISIS on DUT", func(t *testing.T) {
			ts = isissession.MustNew(t).WithISIS()
			if err := ts.PushDUT(context.Background(), t); err != nil {
				t.Fatalf("Unable to push initial DUT config: %v", err)
			}
		})

		t.Run("Configure Static Route on DUT", func(t *testing.T) {
			ipv4Mask := strconv.FormatUint(uint64(v4RoutePrefix), 10)
			ipv6Mask := strconv.FormatUint(uint64(v6RoutePrefix), 10)
			configureStaticRoute(t, ts.DUT, v4Route, ipv4Mask, 40, 104, v6Route, ipv6Mask, 60, 106)
		})

		t.Run("OTG Configuration", func(t *testing.T) {
			configureOTGFlows(t, ts.ATETop, ts)
			advertiseRoutesWithISIS(t, ts)
			ts.PushAndStart(t)
			ts.MustAdjacency(t)

			otgutils.WaitForARP(t, ts.ATE.OTG(), ts.ATETop, "IPv4")
			otgutils.WaitForARP(t, ts.ATE.OTG(), ts.ATETop, "IPv6")
		})
	})

	cases := []struct {
		desc               string
		policyStmtType     oc.E_RoutingPolicy_PolicyResultType
		metricPropogation  bool
		protoAf            oc.E_Types_ADDRESS_FAMILY
		RplName            string
		RplStatement       string
		verifyTrafficStats bool
		trafficFlows       []string
		TagSetCondition    bool
		PrefixSetCondition bool
	}{{
		desc:              "RT-2.12.1: Redistribute IPv4 static route to IS-IS with metric propagation disabled",
		metricPropogation: false,
		protoAf:           oc.Types_ADDRESS_FAMILY_IPV4,
		RplName:           "DEFAULT-POLICY-PASS-ALL-V4",
		RplStatement:      "PASS-ALL",
		policyStmtType:    oc.RoutingPolicy_PolicyResultType_ACCEPT_ROUTE,
	}, {
		desc:              "RT-2.12.2: Redistribute IPv6 static route to IS-IS with metric propagation disabled",
		metricPropogation: false,
		protoAf:           oc.Types_ADDRESS_FAMILY_IPV6,
		RplName:           "DEFAULT-POLICY-PASS-ALL-V6",
		RplStatement:      "PASS-ALL",
		policyStmtType:    oc.RoutingPolicy_PolicyResultType_ACCEPT_ROUTE,
	}, {
		desc:              "RT-2.12.3: Redistribute IPv4 static route to IS-IS with metric propagation enabled",
		metricPropogation: true,
		protoAf:           oc.Types_ADDRESS_FAMILY_IPV4,
		RplName:           "DEFAULT-POLICY-PASS-ALL-V4",
		RplStatement:      "PASS-ALL",
		policyStmtType:    oc.RoutingPolicy_PolicyResultType_ACCEPT_ROUTE,
	}, {
		desc:              "RT-2.12.4: Redistribute IPv6 static route to IS-IS with metric propogation enabled",
		metricPropogation: true,
		protoAf:           oc.Types_ADDRESS_FAMILY_IPV6,
		RplName:           "DEFAULT-POLICY-PASS-ALL-V6",
		RplStatement:      "PASS-ALL",
		policyStmtType:    oc.RoutingPolicy_PolicyResultType_ACCEPT_ROUTE,
	}, {
		desc:              "RT-2.12.5: Redistribute IPv4 and IPv6 static route to IS-IS with default-import-policy set to reject",
		metricPropogation: false,
		protoAf:           oc.Types_ADDRESS_FAMILY_IPV4,
		RplName:           "DEFAULT-POLICY-PASS-ALL-V4",
		RplStatement:      "PASS-ALL",
		policyStmtType:    oc.RoutingPolicy_PolicyResultType_REJECT_ROUTE,
	}, {
		desc:               "RT-2.12.6: Redistribute IPv4 static route to IS-IS matching a prefix using a route-policy",
		protoAf:            oc.Types_ADDRESS_FAMILY_IPV4,
		RplName:            v4RoutePolicy,
		metricPropogation:  true,
		policyStmtType:     oc.RoutingPolicy_PolicyResultType_ACCEPT_ROUTE,
		verifyTrafficStats: true,
		trafficFlows:       []string{v4Flow},
		PrefixSetCondition: true,
	}, {
		desc:               "RT-2.12.7: Redistribute IPv4 static route to IS-IS matching a tag",
		protoAf:            oc.Types_ADDRESS_FAMILY_IPV4,
		RplName:            v4RoutePolicy,
		metricPropogation:  true,
		policyStmtType:     oc.RoutingPolicy_PolicyResultType_ACCEPT_ROUTE,
		verifyTrafficStats: true,
		trafficFlows:       []string{v4Flow},
		TagSetCondition:    true,
	}, {
		desc:               "RT-2.12.8: Redistribute IPv6 static route to IS-IS matching a prefix using a route-policy",
		protoAf:            oc.Types_ADDRESS_FAMILY_IPV6,
		RplName:            v6RoutePolicy,
		metricPropogation:  true,
		policyStmtType:     oc.RoutingPolicy_PolicyResultType_ACCEPT_ROUTE,
		verifyTrafficStats: true,
		trafficFlows:       []string{v6Flow},
		PrefixSetCondition: true,
	}, {
		desc:               "RT-2.12.9: Redistribute IPv6 static route to IS-IS matching a prefix using a tag",
		protoAf:            oc.Types_ADDRESS_FAMILY_IPV4,
		RplName:            v6RoutePolicy,
		metricPropogation:  true,
		policyStmtType:     oc.RoutingPolicy_PolicyResultType_ACCEPT_ROUTE,
		verifyTrafficStats: true,
		trafficFlows:       []string{v4Flow},
		TagSetCondition:    true,
	}}

	for _, tc := range cases {
		if deviations.MatchTagSetConditionUnsupported(ts.DUT) && tc.TagSetCondition {
			t.Skipf("Skipping test case %s due to match tag set condition not supported", tc.desc)
		}

		dni := deviations.DefaultNetworkInstance(ts.DUT)

		t.Run(tc.desc, func(t *testing.T) {
			t.Run(fmt.Sprintf("Configure Policy Type %s", tc.policyStmtType.String()), func(t *testing.T) {
				rpl, err := configureRoutePolicy(ts.DUT, tc.RplName, tc.RplStatement, tc.PrefixSetCondition,
					tc.TagSetCondition, tc.policyStmtType)
				if err != nil {
					fmt.Println("Error configuring route policy:", err)
					return
				}
				gnmi.Update(t, ts.DUT, gnmi.OC().RoutingPolicy().Config(), rpl)
			})

			if tc.TagSetCondition {
				t.Run("Verify Configuration for RPL TagSet", func(t *testing.T) {
					verifyRplConfig(t, ts.DUT, getTagSetName(ts.DUT, tc.RplName, v4Statement, "v4"), oc.UnionUint32(V4tagValue))
					verifyRplConfig(t, ts.DUT, getTagSetName(ts.DUT, tc.RplName, v6Statement, "v6"), oc.UnionUint32(V6tagValue))
				})
			}

			t.Run(fmt.Sprintf("Attach RPL %v Type %v to ISIS %v", tc.RplName, tc.policyStmtType.String(), dni), func(t *testing.T) {
				isisImportPolicyConfig(t, ts.DUT, tc.RplName, protoSrc, protoDst, tc.protoAf, tc.metricPropogation)
			})

			t.Run(fmt.Sprintf("Verify RPL %v Attributes", tc.RplName), func(t *testing.T) {
				getAndVerifyIsisImportPolicy(t, ts.DUT, tc.metricPropogation, tc.RplName, tc.protoAf.String())
			})

			if tc.verifyTrafficStats {
				t.Run(fmt.Sprintf("Verify traffic for %s", tc.trafficFlows), func(t *testing.T) {

					ts.ATE.OTG().StartTraffic(t)
					time.Sleep(trafficDuration)
					ts.ATE.OTG().StopTraffic(t)

					for _, flow := range tc.trafficFlows {
						loss := otgutils.GetFlowLossPct(t, ts.ATE.OTG(), flow, 20*time.Second)
						if loss > lossTolerance {
							t.Errorf("Traffic loss too high for flow %s", flow)
						} else {
							t.Logf("Traffic loss for flow %s is %v", flow, loss)
						}
					}
				})
			}

			t.Run("Verify Route on OTG", func(t *testing.T) {
				configuredMetric := uint32(10)
				_, ok := gnmi.WatchAll(t, ts.ATE.OTG(), gnmi.OTG().IsisRouter("devIsis").LinkStateDatabase().LspsAny().Tlvs().ExtendedIpv4Reachability().PrefixAny().Metric().State(), time.Minute, func(v *ygnmi.Value[uint32]) bool {
					metric, present := v.Val()
					if present {
						if metric == configuredMetric {
							return true
						}
					}
					return false
				}).Await(t)

				metricInReceivedLsp := gnmi.GetAll(t, ts.ATE.OTG(), gnmi.OTG().IsisRouter("devIsis").LinkStateDatabase().LspsAny().Tlvs().ExtendedIpv4Reachability().PrefixAny().Metric().State())[0]
				if !ok {
					t.Fatalf("Metric not matched. Expected %d got %d ", configuredMetric, metricInReceivedLsp)
				}
			})
		})
	}
}<|MERGE_RESOLUTION|>--- conflicted
+++ resolved
@@ -114,11 +114,7 @@
 	if err != nil {
 		t.Fatalf("failed due to %v", err)
 	}
-<<<<<<< HEAD
-	t.Log("Recieved parameters of table connections")
-=======
 	t.Log("Received parameters of table connections")
->>>>>>> 181f50aa
 
 	t.Log("Verify Get outputs ")
 	for _, notification := range getResponse.Notification {
