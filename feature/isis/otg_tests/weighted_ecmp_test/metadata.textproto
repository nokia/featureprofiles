# proto-file: github.com/openconfig/featureprofiles/proto/metadata.proto
# proto-message: Metadata

uuid: "2beaac46-9b7b-49c4-9bde-62ad530aa5c4"
plan_id: "RT-2.13"
description: "Weighted-ECMP for IS-IS"
testbed: TESTBED_DUT_ATE_8LINKS
platform_exceptions: {
  platform: {
    vendor: ARISTA
  }
  deviations: {
    interface_enabled: true
    default_network_instance: "default"
    omit_l2_mtu: true
    isis_instance_enabled_required: true
    isis_interface_afi_unsupported: true
    missing_isis_interface_afi_safi_enable: true
    isis_require_same_l1_metric_with_l2_metric: true
    static_protocol_name: "STATIC"
    rib_wecmp: true
    explicit_port_speed: true
  }
}
platform_exceptions: {
  platform: {
    vendor: CISCO
  }
  deviations: {
    interface_ref_config_unsupported:true
    rib_wecmp: true
    wecmp_auto_unsupported: true
    isis_loopback_required: true
    weighted_ecmp_fixed_packet_verification: true
  }
}
platform_exceptions: {
  platform: {
<<<<<<< HEAD
    vendor: CISCO
  }
  deviations: {
    interface_ref_config_unsupported:true
    rib_wecmp: true
    wecmp_auto_unsupported: true
=======
    vendor: JUNIPER
  }
  deviations: {
    isis_level_enabled: true
>>>>>>> 11437aaf
  }
}<|MERGE_RESOLUTION|>--- conflicted
+++ resolved
@@ -36,18 +36,9 @@
 }
 platform_exceptions: {
   platform: {
-<<<<<<< HEAD
-    vendor: CISCO
-  }
-  deviations: {
-    interface_ref_config_unsupported:true
-    rib_wecmp: true
-    wecmp_auto_unsupported: true
-=======
     vendor: JUNIPER
   }
   deviations: {
     isis_level_enabled: true
->>>>>>> 11437aaf
   }
 }