// Copyright 2023 Google LLC
//
// Licensed under the Apache License, Version 2.0 (the "License");
// you may not use this file except in compliance with the License.
// You may obtain a copy of the License at
//
//      https://www.apache.org/licenses/LICENSE-2.0
//
// Unless required by applicable law or agreed to in writing, software
// distributed under the License is distributed on an "AS IS" BASIS,
// WITHOUT WARRANTIES OR CONDITIONS OF ANY KIND, either express or implied.
// See the License for the specific language governing permissions and
// limitations under the License.

syntax = "proto3";

package openconfig.testing;

import "github.com/openconfig/ondatra/proto/testbed.proto";

// Metadata about a Feature Profiles test.
message Metadata {
  // UUID of the test.
  string uuid = 1;
  // ID of the test in the test plan.
  string plan_id = 2;
  // One-line description of the test.
  string description = 3;

  // Types of testbeds on which the test may run.
  enum Testbed {
    TESTBED_UNSPECIFIED = 0;
    TESTBED_DUT = 1;
    TESTBED_DUT_DUT_4LINKS = 2;
    TESTBED_DUT_ATE_2LINKS = 3;
    TESTBED_DUT_ATE_4LINKS = 4;
    TESTBED_DUT_ATE_9LINKS_LAG = 5;
    TESTBED_DUT_DUT_ATE_2LINKS = 6;
    TESTBED_DUT_ATE_8LINKS = 7;
    TESTBED_DUT_400ZR = 8;
  }
  // Testbed on which the test is intended to run.
  Testbed testbed = 4;

  message Platform {
    // Vendor of the device.
    ondatra.Device.Vendor vendor = 1;
    // Regex for hardware model of the device.
    // The empty string will match any hardware model.
    string hardware_model_regex = 3;
    // Regex for software version of the device.
    // The empty string will match any software version.
    string software_version_regex = 4;
    // Reserved field numbers and identifiers.
    reserved 2;
    reserved "hardware_model";
  }

  message Deviations {
    // Device does not support interface/ipv4/enabled,
    // so suppress configuring this leaf.
    bool ipv4_missing_enabled = 1;
    // Device does not support fragmentation bit for traceroute.
    bool traceroute_fragmentation = 2;
    // Device only support UDP as l4 protocol for traceroute.
    bool traceroute_l4_protocol_udp = 3;
    // Device does not support
    // bgp/neighbors/neighbor/afi-safis/afi-safi/state/prefixes/received-pre-policy.
    bool prepolicy_received_routes = 4;
    // Expected ucmp traffic tolerance. Minimum value is 0.2, anything less
    // will be coerced to 0.2.
    // Juniper: partnerissuetracker.corp.google.com/282234301
    // Cisco: partnerissuetracker.corp.google.com/279477633
    double hierarchical_weight_resolution_tolerance = 5;
    // Device skip isis multi-topology check if value is true.
    bool isis_multi_topology_unsupported = 6;
    // Disable isis level1 under interface mode on the device if value is true.
    bool isis_interface_level1_disable_required = 7;
    // Set isis af ipv6 single topology on the device if value is true.
    bool isis_single_topology_required = 8;
    // Don't set isis instance enable flag on the device if value is true.
    bool isis_instance_enabled_required = 10;
    // Set and validate isis interface address family enable on the device if
    // value is true.
    bool missing_isis_interface_afi_safi_enable = 11;
    // Don't set isis global authentication-check on the device if value is
    // true.
    bool isis_global_authentication_not_required = 12;
    // Configure CSNP, LSP and PSNP under level authentication explicitly if
    // value is true.
    bool isis_explicit_level_authentication_config = 13;
    // Device skip isis restart-suppress check if value is true.
    bool isis_restart_suppress_unsupported = 14;
    // Device does not support interface/ipv4(6)/neighbor.
    // Cisco: partnerissuetracker.corp.google.com/268243828
    bool ip_neighbor_missing = 15;
    // Device requires separate reboot to activate OS.
    bool osactivate_noreboot = 16;
    // Device requires OS installation on standby RP as well as active RP.
    bool osinstall_for_standby_rp = 17;
    // Set this flag for LLDP interface config to override the global config.
    bool lldp_interface_config_override_global = 18;
    // Skip check for
    // bgp/neighbors/neighbor/state/messages/received/last-notification-error-code
    // leaf missing case.
    bool missing_bgp_last_notification_error_code = 21;
    // Device does not support interface-ref configuration when applying
    // features to interface.
    bool interface_ref_config_unsupported = 22;
    // Device does not support these state paths.
    // Juniper: partnerissuetracker.corp.google.com/279470921
    bool state_path_unsupported = 23;
    // Device requires Ipv6 to be enabled on interface for gRIBI NH programmed
    // with destination mac address.
    // Juniper: partnerissuetracker.corp.google.com/267642089
    bool ipv6_enable_for_gribi_nh_dmac = 24;
    // Device requires additional config for ECN.
    // Juniper: partnerissuetracker.corp.google.com/277657269
    bool ecn_profile_required_definition = 25;
    // Set true for device that does not support interface ipv6 discarded packet
    // statistics.
    // Juniper: partnerissuetracker.corp.google.com/277762075
    bool ipv6_discarded_pkts_unsupported = 26;
    // Device does not support drop and weight leaves under queue management
    // profile.
    // Juniper: partnerissuetracker.corp.google.com/279471405
    bool drop_weight_leaves_unsupported = 27;
    // Config pushed through origin CLI takes precedence over config pushed
    // through origin OC.
    bool cli_takes_precedence_over_oc = 29;
    // Device does not support weight above 100.
    // Juniper: partnerissuetracker.corp.google.com/277066804
    bool scheduler_input_weight_limit = 30;
    // Device does not support id leaf for SwitchChip components.
    // Juniper: partnerissuetracker.corp.google.com/277134501
    bool switch_chip_id_unsupported = 31;
    // Device does not support backplane-facing-capacity leaves for some of the
    // components.
    // Juniper: partnerissuetracker.corp.google.com/277134501
    bool backplane_facing_capacity_unsupported = 32;
    // Device only supports querying counters from the state container, not from
    // individual counter leaves.
    bool interface_counters_from_container = 33;
    // Use this deviation when the device does not support a mix of tagged and
    // untagged subinterfaces.
    bool no_mix_of_tagged_and_untagged_subinterfaces = 34;
    // Device does not support reporting software version according to the
    // requirements in gNMI-1.10.
    bool sw_version_unsupported = 37;
    // Device requires explicit interface ref configuration when applying
    // features to interface.
    bool explicit_interface_ref_definition = 38;
    // Device does not support telemetry path /components/component/storage.
    // Juniper: partnerissuetracker.corp.google.com/284239001
    bool storage_component_unsupported = 39;
    // Device requires port-speed to be set because its default value may not be
    // usable.
    bool explicit_port_speed = 41;
    // Device requires explicit attachment of an interface or subinterface to
    // the default network instance.
    // Nokia: partnerissuetracker.corp.google.com/260928639
    bool explicit_interface_in_default_vrf = 42;
    // Skip checking QOS Dropped octets stats for interface.
    bool qos_dropped_octets = 43;
    // Device is missing subinterface packet counters for IPv4/IPv6.
    bool subinterface_packet_counters_missing = 44;
    // Connect-retry is not supported
    // /bgp/neighbors/neighbor/timers/config/connect-retry.
    bool connect_retry = 45;
    // Device does not support programming a gribi flow with a next-hop entry of
    // mac-address only.
    bool gribi_mac_override_with_static_arp = 46;
    // Set true for device that does not support route-policy under AFI/SAFI.
    bool route_policy_under_afi_unsupported = 47;
    // Device does not support using gNOI to reboot the Fabric Component.
    bool gnoi_fabric_component_reboot_unsupported = 48;
    // Device does not support the ntp nondefault vrf case.
    bool ntp_non_default_vrf_unsupported = 49;
    // Device does not support setting the L2 MTU. OpenConfig allows a device to
    // enforce that L2 MTU, which has a default value of 1514, must be set to a
    // higher value than L3 MTU.
    // Arista: partnerissuetracker.corp.google.com/243445300
    bool omit_l2_mtu = 50;
    // Skip power admin for controller card
    bool skip_controller_card_power_admin = 51;
    // Device requires the banner to have a delimiter character.
    string banner_delimiter = 60;
    // Allowed tolerance for BGP traffic flow while comparing for pass or fail
    // condition.
    int32 bgp_tolerance_value = 61;
    // Device requires additional time to complete post delete link
    // qualification cleanup.
    bool link_qual_wait_after_delete_required = 62;
    // The response of gNOI reboot status is a single value (not a list), so the
    // device requires explict component path to account for a situation when
    // there is more than one active reboot requests.
    // Arista: partnerissuetracker.corp.google.com/245550570
    bool gnoi_status_empty_subcomponent = 63;
    // Device requiries explicit deletion of network-instance table.
    bool network_instance_table_deletion_required = 64;
    // Device requires a BGP session reset to utilize a new MD5 key.
    bool bgp_md5_requires_reset = 65;
    // Devices do not count dequeued and deleted packets as drops.
    // Arista: partnerissuetracker.corp.google.com/275384848
    bool dequeue_delete_not_counted_as_drops = 66;
    // Device only supports RIB ack, so tests that normally expect FIB_ACK will
    // allow just RIB_ACK.
    bool gribi_riback_only = 67;
    // Device requires that aggregate Port-Channel and its members be defined in
    // a single gNMI Update transaction at /interfaces; otherwise lag-type will
    // be dropped, and no member can be added to the aggregate.
    // Arista: partnerissuetracker.corp.google.com/201574574
    bool aggregate_atomic_update = 68;
    // Device returns no value for some OpenConfig paths if the operational
    // value equals the default.
    // Arista: partnerissuetracker.corp.google.com/258286131
    bool missing_value_for_defaults = 69;
    // The name used for the static routing protocol.  The default name in
    // OpenConfig is \"DEFAULT\" but some devices use other names.
    // Arista: partnerissuetracker.corp.google.com/269699737
    string static_protocol_name = 70;
    // Device currently uses component name instead of a full openconfig path,
    // so suppress creating a full oc compliant path for subcomponent.
    bool gnoi_subcomponent_path = 71;
    // When configuring interface, config VRF prior config IP address.
    // Arista: partnerissuetracker.corp.google.com/261958938
    bool interface_config_vrf_before_address = 72;
    // Device requires using the deprecated openconfig-vlan:vlan/config/vlan-id
    // or openconfig-vlan:vlan/state/vlan-id leaves.
    // Arista: partnerissuetracker.corp.google.com/261085885
    bool deprecated_vlan_id = 73;
    // Device requires gRIBI MAC Override using Static ARP + Static Route
    // Arista: partnerissuetracker.corp.google.com/234635355
    bool gribi_mac_override_static_arp_static_route = 74;
    // Device requires interface enabled leaf booleans to be explicitly set to
    // true.
    bool interface_enabled = 75;
    // Skip checking QOS octet stats for interface.
    // Arista: partnerissuetracker.corp.google.com/283541442
    bool qos_octets = 76;
    // Device CPU components do not map to a FRU parent component in the OC
    // tree.
    bool cpu_missing_ancestor = 77;
    // Device needs subinterface 0 to be routed for non-zero sub-interfaces.
    bool require_routed_subinterface_0 = 78;
    // Device does not report last-switchover-reason as USER_INITIATED for
    // gNOI.SwitchControlProcessor.
    bool gnoi_switchover_reason_missing_user_initiated = 79;
    // The name used for the default network instance for VRF.  The default name
    // in OpenConfig is \"DEFAULT\" but some legacy devices still use
    // \"default\".
    string default_network_instance = 80;
    // Device allows unset Election ID to be primary.
    bool p4rt_unsetelectionid_primary_allowed = 81;
    // Device sets ALREADY_EXISTS status code for all backup client responses.
    bool bkup_arbitration_resp_code = 82;
    // Device requires IPOverIP decapsulation for backup NHG without interfaces.
    bool backup_nhg_requires_vrf_with_decap = 83;
    // Devices don't support configuring ISIS /afi-safi/af/config container.
    bool isis_interface_afi_unsupported = 85;
    // Devices don't support modify table entry operation in P4 Runtime.
    bool p4rt_modify_table_entry_unsupported = 86;
    // Parent of OS component is of type SUPERVISOR or LINECARD.
    bool os_component_parent_is_supervisor_or_linecard = 87;
    // Parent of OS component is of type CHASSIS.
    bool os_component_parent_is_chassis = 88;
    // Devices require configuring the same ISIS Metrics for Level 1 when
    // configuring Level 2 Metrics.
    bool isis_require_same_l1_metric_with_l2_metric = 91;
    // Devices require configuring the same OSPF setMetric when BGP
    // SetMED is configured.
    bool bgp_set_med_requires_equal_ospf_set_metric = 92;
    // Devices require configuring subinterface with tagged vlan for p4rt
    // packet in.
    bool p4rt_gdp_requires_dot1q_subinterface = 93;
    // ATE port link state operations are a no-op in KNE/virtualized
    // environments.
    bool ate_port_link_state_operations_unsupported = 94;
    // Creates a user and assigns role/rbac to said user via native model.
    bool set_native_user = 95;
    // Devices require configuring lspRefreshInterval ISIS timer when
    // lspLifetimeInterval is configured.
    // Arista: partnerissuetracker.corp.google.com/293667850
    bool isis_lsp_lifetime_interval_requires_lsp_refresh_interval = 96;
    // Device does not support telemetry path
    // /components/component/cpu/utilization/state/avg for linecards' CPU card.
    bool linecard_cpu_utilization_unsupported = 98;
    // Device does not support consistent component names for GNOI and GNMI.
    bool consistent_component_names_unsupported = 99;
    // Device does not support telemetry path
    // /components/component/cpu/utilization/state/avg for controller cards'
    // CPU card.
    bool controller_card_cpu_utilization_unsupported = 100;
    // Device does not support counter for fabric block lost packets.
    bool fabric_drop_counter_unsupported = 101;
    // Device does not support memory utilization related leaves for linecard
    // components.
    bool linecard_memory_utilization_unsupported = 102;
    // Device does not support telemetry path
    // /qos/interfaces/interface/input/virtual-output-queues/voq-interface/queues/queue/state/dropped-pkts.
    bool qos_voq_drop_counter_unsupported = 103;
    // ATE IPv6 flow label unsupported in KNE/virtualized environments.
    bool ate_ipv6_flow_label_unsupported = 104;
    // Devices do not support configuring isis csnp-interval timer.
    // Arista: partnerissuetracker.corp.google.com/299283216
    bool isis_timers_csnp_interval_unsupported = 105;
    // Devices do not support telemetry for isis counter:
    // manual-address-drop-from-areas.
    // Arista: partnerissuetracker.corp.google.com/299285115
    bool isis_counter_manual_address_drop_from_areas_unsupported = 106;
    // Devices do not support telemetry for isis counter: part-changes.
    // Arista: partnerissuetracker.corp.google.com/317086576
    bool isis_counter_part_changes_unsupported = 107;
    // Devices do not support threshold container under
    // /components/component/transceiver.
    bool transceiver_thresholds_unsupported = 108;
    // Update interface loopback mode using raw gnmi API due to server version.
    bool interface_loopback_mode_raw_gnmi = 109;
    // Devices do not support showing negotiated tcp mss value in bgp tcp mss
    // telemetry. Juniper: b/300499125
    bool skip_tcp_negotiated_mss_check = 110;
    // Devices don't support ISIS-Lsp metadata paths: checksum, sequence-number,
    // remaining-lifetime.
    bool isis_lsp_metadata_leafs_unsupported = 111;
    // QOS queue requires configuration with queue-id
    bool qos_queue_requires_id = 112;
    // Devices do not support forwarding for fib failed routes.
    bool skip_fib_failed_traffic_forwarding_check = 113;
    // QOS requires buffer-allocation-profile configuration
    bool qos_buffer_allocation_config_required = 114;
    // Devices do not support configuring ExtendedNextHopEncoding at the BGP
    // global level. Arista:
    // https://partnerissuetracker.corp.google.com/issues/203683090
    bool bgp_global_extended_next_hop_encoding_unsupported = 115;
    // OC unsupported for BGP LLGR disable.
    // Juniper: b/303479602
    bool bgp_llgr_oc_undefined = 116;
    // Device does not support tunnel interfaces state paths
    // Juniper: partnerissuetracker.corp.google.com/300111031
    bool tunnel_state_path_unsupported = 117;
    // Device does not support tunnel interfaces source and destination address
    // config paths Juniper: partnerissuetracker.corp.google.com/300111031
    bool tunnel_config_path_unsupported = 118;
    // Cisco: Device does not support same minimun and maximum threshold value
    // in QOS ECN config.
    bool ecn_same_min_max_threshold_unsupported = 119;
    // Cisco: QOS requires scheduler configuration.
    bool qos_scheduler_config_required = 120;
    // Cisco: Device does not support set weight config under QOS ECN
    // configuration.
    bool qos_set_weight_config_unsupported = 121;
    // Cisco: Device does not support these get state path.
    bool qos_get_state_path_unsupported = 122;
    // Devices requires enabled leaf under isis level
    // Juniper: partnerissuetracker.corp.google.com/302661486
    bool isis_level_enabled = 123;
    // Devices which require to use interface-id format of interface name +
    // .subinterface index with Interface-ref container
    bool interface_ref_interface_id_format = 124;
    // Devices does not support member link loopback
    // Juniper: b/307763669
    bool member_link_loopback_unsupported = 125;
    // Device does not support PLQ operational status check on interface
    // Juniper: b/308990185
    bool skip_plq_interface_oper_status_check = 126;
    // Device set received prefix limits explicitly under prefix-limit-received
    // rather than "prefix-limit"
    bool bgp_explicit_prefix_limit_received = 127;
    // Device does not configure BGP maximum routes correctly when max-prefixes
    // leaf is configured
    bool bgp_missing_oc_max_prefixes_configuration = 128;
    // Devices which needs to skip checking AFI-SAFI disable.
    // Juniper: b/310698466
    bool skip_bgp_session_check_without_afisafi = 129;
    // Devices that have separate naming conventions for hardware resource name
    // in /system/ tree and /components/ tree.
    bool mismatched_hardware_resource_name_in_component = 130;
    // Devices that don't support telemetry for hardware resources before
    // used-threshold-upper configuration.
    bool missing_hardware_resource_telemetry_before_config = 131;
    // Device does not support reboot status check on subcomponents.
    bool gnoi_subcomponent_reboot_status_unsupported = 132;
    // Devices exports routes from all protocols to BGP if the export-policy is
    // ACCEPT Juniper: b/308970803
    bool skip_non_bgp_route_export_check = 133;
    // Devices do not support path
    // /network-instances/network-instance/protocols/protocol/isis/levels/level/state/metric-style
    // Arista: https://partnerissuetracker.corp.google.com/issues/317064733
    bool isis_metric_style_telemetry_unsupported = 134;
    // Devices do not support configuring Interface-ref under Static-Route
    // Next-Hop
    bool static_route_next_hop_interface_ref_unsupported = 135;
    // Devices which does not support nexthop index state
    // Juniper: b/304729237
    bool skip_static_nexthop_check = 136;
    // Device doesn't support router advertisement enable and mode config
    // Juniper: b/316173974
    bool ipv6_router_advertisement_config_unsupported = 138;
    // Devices does not support setting prefix limit exceeded flag.
    // Juniper : b/317181227
    bool prefix_limit_exceeded_telemetry_unsupported = 139;
    // Skip setting allow-multiple-as while configuring eBGP
    // Arista: partnerissuetracker.corp.google.com/issues/317422300
    bool skip_setting_allow_multiple_as = 140;
    // Skip tests with decap encap vrf as PBF action
    //  Nokia: partnerissuetracker.corp.google.com/issues/323251581
    bool skip_pbf_with_decap_encap_vrf = 141;
    // Devices which does not support copying TTL.
    // Juniper: b/307258544
    bool ttl_copy_unsupported = 142;
    // Devices does not support mixed prefix length in gribi.
    // Juniper: b/307824407
    bool gribi_decap_mixed_plen_unsupported = 143;
    // Skip setting isis-actions set-level while configuring routing-policy
    // statement action
    bool skip_isis_set_level = 144;
    // Skip setting isis-actions set-metric-style-type while configuring
    // routing-policy statement action
    bool skip_isis_set_metric_style_type = 145;
    // Skip setting match-prefix-set match-set-options while configuring
    // routing-policy statement condition
    bool skip_set_rp_match_set_options = 146;
    // Skip setting disable-metric-propagation while configuring
    // table-connection
    bool skip_setting_disable_metric_propagation = 147;
    // Devices do not support BGP conditions match-community-set
    bool bgp_conditions_match_community_set_unsupported = 148;
    // Device requires match condition for ethertype v4 and v6 for default rule
    // with network-instance default-vrf in policy-forwarding.
    bool pf_require_match_default_rule = 149;
    // Devices missing component tree mapping from hardware port
    // to optical channel.
    bool missing_port_to_optical_channel_component_mapping = 150;
    // Skip gNMI container OP tc.
    // Cisco: https://partnerissuetracker.corp.google.com/issues/322291556
    bool skip_container_op = 151;
    // Reorder calls for vendor compatibility.
    // Cisco: https://partnerissuetracker.corp.google.com/issues/322291556
    bool reorder_calls_for_vendor_compatibilty = 152;
    // Add missing base config using cli.
    // Cisco: https://partnerissuetracker.corp.google.com/issues/322291556
    bool add_missing_base_config_via_cli = 153;
    // skip_macaddress_check returns true if mac address for an interface via
    // gNMI needs to be skipped. Cisco:
    // https://partnerissuetracker.corp.google.com/issues/322291556
    bool skip_macaddress_check = 154;
    // Devices are having native telemetry paths for BGP RIB verification.
    // Juniper : b/306144372
    bool bgp_rib_oc_path_unsupported = 155;
    // Skip setting prefix-set mode while configuring prefix-set routing-policy
    bool skip_prefix_set_mode = 156;
    // Devices set metric as preference for static next-hop
    bool set_metric_as_preference = 157;
    // Devices don't support having an IPv6 static Route with an IPv4 address
    // as next hop and requires configuring a static ARP entry.
    // Arista: https://partnerissuetracker.corp.google.com/issues/316593298
    bool ipv6_static_route_with_ipv4_next_hop_requires_static_arp = 158;
    // Device requires policy-forwarding rules to be in sequential order in the
    // gNMI set-request.
    bool pf_require_sequential_order_pbr_rules = 159;
    // Device telemetry missing next hop metric value.
    // Arista: https://partnerissuetracker.corp.google.com/issues/321010782
    bool missing_static_route_next_hop_metric_telemetry = 160;
    // Device does not support recursive resolution of static route next hop.
    // Arista: https://partnerissuetracker.corp.google.com/issues/314449182
    bool unsupported_static_route_next_hop_recurse = 161;
    // Device missing telemetry for static route that has DROP next hop.
    // Arista: https://partnerissuetracker.corp.google.com/issues/330619816
    bool missing_static_route_drop_next_hop_telemetry = 162;
    // Device missing 400ZR optical-channel tunable parameters telemetry:
    // min/max/avg.
    // Arista: https://partnerissuetracker.corp.google.com/issues/319314781
    bool missing_zr_optical_channel_tunable_parameters_telemetry = 163;
    // Device that does not support packet link qualification reflector packet
    // sent/received stats.
    bool plq_reflector_stats_unsupported = 164;
    // Device that does not support PLQ Generator max_mtu to be atleast >= 8184.
    uint32 plq_generator_capabilities_max_mtu = 165;
    // Device that does not support PLQ Generator max_pps to be atleast >=
    // 100000000.
    uint64 plq_generator_capabilities_max_pps = 166;
    // Support for bgp extended community index
    bool bgp_extended_community_index_unsupported = 167;
    // Support for bgp community set refs
    bool bgp_community_set_refs_unsupported = 168;
    // Arista device needs CLI knob to enable WECMP feature
    bool rib_wecmp = 169;
    // Device not supporting table-connection need to set this true
    bool table_connections_unsupported = 170;
    // Configure tag-set using vendor native model
    bool use_vendor_native_tag_set_config = 171;
    // Skip setting send-community-type in bgp global config
    bool skip_bgp_send_community_type = 172;
    // Support for bgp actions set-community method
    bool bgp_actions_set_community_method_unsupported = 174;
    // Ensure no configurations exist under BGP Peer Groups
    bool set_no_peer_group = 175;
    // Bgp community member is a string
    bool bgp_community_member_is_a_string = 176;
    // Flag to indicate whether IPv4 static routes with IPv6 next-hops are
    // unsupported.
    bool ipv4_static_route_with_ipv6_nh_unsupported = 177;
    // Flag to indicate whether IPv6 static routes with IPv4 next-hops are
    // unsupported.
    bool ipv6_static_route_with_ipv4_nh_unsupported = 178;
    // Flag to indicate support for static routes that simply drop packets
    bool static_route_with_drop_nh = 179;
    // Flag to indicate support for static routes that can be configured with an
    // explicit metric.
    bool static_route_with_explicit_metric = 180;
    // Support for bgp default import/export policy
    bool bgp_default_policy_unsupported = 181;
    // Flag to enable bgp explicity on default vrf
    // Arista: b/329094094#comment9
    bool explicit_enable_bgp_on_default_vrf = 182;
    // tag-set is not a real separate entity, but is embedded in the policy
    // statement. this implies that 1. routing policy tag set name needs to be
    // '<policy name> <statement name>'
    // 2. only one policy statement can make use of a tag-set, and 3. tag must
    // be refered by a policy
    bool routing_policy_tag_set_embedded = 183;
    // Devices does not support allow multiple as under AFI/SAFI.
    // CISCO: b/340859662
    bool skip_afi_safi_path_for_bgp_multiple_as = 184;
    // Device does not support regex with routing-policy community-member.
    bool community_member_regex_unsupported = 185;
    // Support for same import policy attached to all AFIs for given
    // (src-protocol, dst-protocol, network-instance) triple Arista:
    // b/339645876#comment4
    bool same_policy_attached_to_all_afis = 186;
    // Devices needs to skip setting statement for policy to be applied as
    // action pass otherwise it will be configured as action done.
    // CISCO: b/338523730
    bool skip_setting_statement_for_policy = 187;
    // Devices does not support index specific attribute fetching and hence
    // wildcards has to be used.
    // CISCO: b/338523730
    bool skip_checking_attribute_index = 188;
    // Devices does not suppport policy-chaining, so needs to flatten policies
    // with multiple statements.
    // CISCO: b/338526243
    bool flatten_policy_with_multiple_statements = 189;
    // default_route_policy_unsupported is set to true for devices that do not
    // support default route policy.
    bool default_route_policy_unsupported = 190;
    // CISCO: b/339801843
    bool slaac_prefix_length128 = 191;
    // Devices does not support bgp max multipaths
    // Juniper: b/319301559
    bool bgp_max_multipath_paths_unsupported = 192;
    // Devices does not multipath config at neighbor or afisafi level
    // Juniper: b/341130490
    bool multipath_unsupported_neighbor_or_afisafi = 193;
    // Devices that do not support /components/component/state/model-name for
    // any component types.
    // Note that for model name to be supported, the
    // /components/component/state/model-name of the chassis component must be
    // equal to the canonical hardware model name of its device.
    bool model_name_unsupported = 194;
    // community_match_with_redistribution_unsupported is set to true for devices that do not support matching community at the redistribution attach point.
    bool community_match_with_redistribution_unsupported = 195;
    // Devices that do not support components/component/state/install-component
    // and components/component/state/install-position.
    bool install_position_and_install_component_unsupported = 196;
    // Encap tunnel is shut then zero traffic will flow to backup NHG
    bool encap_tunnel_shut_backup_nhg_zero_traffic = 197;
    // Flag to indicate support for max ecmp paths for isis.
    bool max_ecmp_paths = 198;
    // wecmp_auto_unsupported is set to true for devices that do not support auto wecmp
    bool wecmp_auto_unsupported = 199;
    // policy chaining, ie. more than one policy at an attachement point is not supported
    bool routing_policy_chaining_unsupported = 200;
    // isis loopback config required
    bool isis_loopback_required = 201;
    // weighted ecmp feature verification using fixed packet
    bool weighted_ecmp_fixed_packet_verification = 202;
    // Override default NextHop scale while enabling encap/decap scale
    // CISCO:
    bool override_default_nh_scale = 203;
    // Devices that donot support setting bgp extended community set
    bool bgp_extended_community_set_unsupported = 204;
    // Devices that do not support setting bgp extended community set refs
    bool bgp_set_ext_community_set_refs_unsupported = 205;
    // Devices that do not support deleting link bandwidth
    bool bgp_delete_link_bandwidth_unsupported = 206;
    // qos_inqueue_drop_counter_Unsupported is set to true for devices that do not support qos ingress queue drop counters.
    // Juniper: b/341130490
    bool qos_inqueue_drop_counter_unsupported = 207;
    // Devices that need bgp extended community enable explicitly
    bool bgp_explicit_extended_community_enable = 208;
    // devices that do not support match tag set condition
    bool match_tag_set_condition_unsupported = 209;
    // peer_group_def_bgp_vrf_unsupported is set to true for devices that do not support peer group definition under bgp vrf configuration.
    bool peer_group_def_ebgp_vrf_unsupported = 210;
    // redis_uconnected_under_ebgp_vrf_unsupported is set to true for devices that do not support redistribution of connected routes under ebgp vrf configuration.
    bool redis_connected_under_ebgp_vrf_unsupported = 211;
    // bgp_afisafi_in_default_ni_before_other_ni is set to true for devices that require certain afi/safis to be enabled
    // in default network instance (ni) before enabling afi/safis for neighbors in default or non-default ni.
    bool bgp_afi_safi_in_default_ni_before_other_ni = 212;
<<<<<<< HEAD
    // Device does not support ssh server counters.
    bool ssh_server_counters_unsupported = 213;

=======
    // Devices which do not support default import export policy.
    bool default_import_export_policy_unsupported = 213;
    // ipv6_router_advertisement_interval_unsupported is set to true for devices that do not support ipv6 router advertisement interval configuration.
    bool ipv6_router_advertisement_interval_unsupported = 214;
    // Decap NH with NextHopNetworkInstance is unsupported
    bool decap_nh_with_nexthop_ni_unsupported = 215;
    // Juniper: b/356898098
    bool community_invert_any_unsupported = 216;
    // SFlow source address update is unsupported
    // Arista: b/357914789
    bool sflow_source_address_update_unsupported = 217;
    // Linklocal mask length is not 64
    // Cisco: b/368271859
    bool link_local_mask_len = 218;
    // use parent component for temperature telemetry
    bool use_parent_component_for_temperature_telemetry = 219;
    // component manufactured date is unsupported
    bool component_mfg_date_unsupported = 220;
    // trib protocol field under otn channel config unsupported
    bool otn_channel_trib_unsupported = 221;
    // ingress parameters under eth channel config unsupported
    bool eth_channel_ingress_parameters_unsupported = 222;
    // Cisco numbering for eth channel assignment starts from 1 instead of 0
    bool eth_channel_assignment_cisco_numbering = 223;
    // Devices needs time to update interface counters.
    bool interface_counters_update_delayed = 224;
    // device does not support a Healthz GET RPC against Chassis level component like "CHASSIS" or "Rack 0"
    bool chassis_get_rpc_unsupported = 225;
    // Leaf-ref validation for list keys which is enforced for Cisco and hence deviation
    // b/373581140
    bool power_disable_enable_leaf_ref_validation = 226;
>>>>>>> 6a01d6ef
    // Reserved field numbers and identifiers.
    reserved 84, 9, 28, 20, 90, 97, 55, 89, 19, 36, 35, 40, 173;
  }

  message PlatformExceptions {
    Platform platform = 1;
    Deviations deviations = 2;
  }

  // The `platform` field for each `platform_exceptions` should be mutually
  // exclusive. Duplicate matches will result in a test failure.
  repeated PlatformExceptions platform_exceptions = 5;

  enum Tags {
    TAGS_UNSPECIFIED = 0;
    TAGS_AGGREGATION = 1;
    TAGS_DATACENTER_EDGE = 2;
    TAGS_EDGE = 3;
    TAGS_TRANSIT = 4;
  }

  // The `tags` used to identify the area(s) testcase applies to. An empty tag
  // is the default implying it applies to all areas.
  repeated Tags tags = 6;

  // Whether this test only checks paths for presence rather than semantic
  // checks.
  bool path_presence_test = 7;
}
<|MERGE_RESOLUTION|>--- conflicted
+++ resolved
@@ -597,11 +597,6 @@
     // bgp_afisafi_in_default_ni_before_other_ni is set to true for devices that require certain afi/safis to be enabled
     // in default network instance (ni) before enabling afi/safis for neighbors in default or non-default ni.
     bool bgp_afi_safi_in_default_ni_before_other_ni = 212;
-<<<<<<< HEAD
-    // Device does not support ssh server counters.
-    bool ssh_server_counters_unsupported = 213;
-
-=======
     // Devices which do not support default import export policy.
     bool default_import_export_policy_unsupported = 213;
     // ipv6_router_advertisement_interval_unsupported is set to true for devices that do not support ipv6 router advertisement interval configuration.
@@ -633,7 +628,9 @@
     // Leaf-ref validation for list keys which is enforced for Cisco and hence deviation
     // b/373581140
     bool power_disable_enable_leaf_ref_validation = 226;
->>>>>>> 6a01d6ef
+    // Device does not support ssh server counters.
+    bool ssh_server_counters_unsupported = 227;
+
     // Reserved field numbers and identifiers.
     reserved 84, 9, 28, 20, 90, 97, 55, 89, 19, 36, 35, 40, 173;
   }
