// Copyright 2023 Google LLC
//
// Licensed under the Apache License, Version 2.0 (the "License");
// you may not use this file except in compliance with the License.
// You may obtain a copy of the License at
//
//      https://www.apache.org/licenses/LICENSE-2.0
//
// Unless required by applicable law or agreed to in writing, software
// distributed under the License is distributed on an "AS IS" BASIS,
// WITHOUT WARRANTIES OR CONDITIONS OF ANY KIND, either express or implied.
// See the License for the specific language governing permissions and
// limitations under the License.

syntax = "proto3";

package openconfig.testing;

import "github.com/openconfig/ondatra/proto/testbed.proto";

// Metadata about a Feature Profiles test.
message Metadata {
  // UUID of the test.
  string uuid = 1;
  // ID of the test in the test plan.
  string plan_id = 2;
  // One-line description of the test.
  string description = 3;

  // Types of testbeds on which the test may run.
  enum Testbed {
    TESTBED_UNSPECIFIED = 0;
    TESTBED_DUT = 1;
    TESTBED_DUT_DUT_4LINKS = 2;
    TESTBED_DUT_ATE_2LINKS = 3;
    TESTBED_DUT_ATE_4LINKS = 4;
    TESTBED_DUT_ATE_9LINKS_LAG = 5;
    TESTBED_DUT_DUT_ATE_2LINKS = 6;
    TESTBED_DUT_ATE_8LINKS = 7;
    TESTBED_DUT_400ZR = 8;
    TESTBED_DUT_400ZR_PLUS = 9;
    TESTBED_DUT_400ZR_100G_4LINKS = 10;
    TESTBED_DUT_400FR_100G_4LINKS = 11;
    TESTBED_DUT_ATE_5LINKS = 12;
    TESTBED_DUT_800ZR = 13;
    TESTBED_DUT_800ZR_PLUS = 14;
    TESTBED_DUT_2LINKS = 15;
  }
  // Testbed on which the test is intended to run.
  Testbed testbed = 4;

  message Platform {
    // Vendor of the device.
    ondatra.Device.Vendor vendor = 1;
    // Regex for hardware model of the device.
    // The empty string will match any hardware model.
    string hardware_model_regex = 3;
    // Regex for software version of the device.
    // The empty string will match any software version.
    string software_version_regex = 4;
    // Reserved field numbers and identifiers.
    reserved 2;
    reserved "hardware_model";
  }

  message Deviations {
    // Device does not support interface/ipv4/enabled,
    // so suppress configuring this leaf.
    bool ipv4_missing_enabled = 1;
    // Device does not support fragmentation bit for traceroute.
    bool traceroute_fragmentation = 2;
    // Device only support UDP as l4 protocol for traceroute.
    bool traceroute_l4_protocol_udp = 3;
    // Device does not support
    // bgp/neighbors/neighbor/afi-safis/afi-safi/state/prefixes/received-pre-policy.
    bool prepolicy_received_routes = 4;
    // Expected ucmp traffic tolerance. Minimum value is 0.2, anything less
    // will be coerced to 0.2.
    // Juniper: partnerissuetracker.corp.google.com/282234301
    // Cisco: partnerissuetracker.corp.google.com/279477633
    double hierarchical_weight_resolution_tolerance = 5;
    // Device skip isis multi-topology check if value is true.
    bool isis_multi_topology_unsupported = 6;
    // Disable isis level1 under interface mode on the device if value is true.
    bool isis_interface_level1_disable_required = 7;
    // Set isis af ipv6 single topology on the device if value is true.
    bool isis_single_topology_required = 8;
    // Don't set isis instance enable flag on the device if value is true.
    bool isis_instance_enabled_required = 10;
    // Set and validate isis interface address family enable on the device if
    // value is true.
    bool missing_isis_interface_afi_safi_enable = 11;
    // Don't set isis global authentication-check on the device if value is
    // true.
    bool isis_global_authentication_not_required = 12;
    // Configure CSNP, LSP and PSNP under level authentication explicitly if
    // value is true.
    bool isis_explicit_level_authentication_config = 13;
    // Device skip isis restart-suppress check if value is true.
    bool isis_restart_suppress_unsupported = 14;
    // Device does not support interface/ipv4(6)/neighbor.
    // Cisco: partnerissuetracker.corp.google.com/268243828
    bool ip_neighbor_missing = 15;
    // Device requires separate reboot to activate OS.
    bool osactivate_noreboot = 16;
    // Device requires OS installation on standby RP as well as active RP.
    bool osinstall_for_standby_rp = 17;
    // Set this flag for LLDP interface config to override the global config.
    bool lldp_interface_config_override_global = 18;
    // Skip check for
    // bgp/neighbors/neighbor/state/messages/received/last-notification-error-code
    // leaf missing case.
    bool missing_bgp_last_notification_error_code = 21;
    // Device does not support interface-ref configuration when applying
    // features to interface.
    bool interface_ref_config_unsupported = 22;
    // Device does not support these state paths.
    // Juniper: partnerissuetracker.corp.google.com/279470921
    bool state_path_unsupported = 23;
    // Device requires Ipv6 to be enabled on interface for gRIBI NH programmed
    // with destination mac address.
    // Juniper: partnerissuetracker.corp.google.com/267642089
    bool ipv6_enable_for_gribi_nh_dmac = 24;
    // Device requires additional config for ECN.
    // Juniper: partnerissuetracker.corp.google.com/277657269
    bool ecn_profile_required_definition = 25;
    // Device does not support interface ipv6 discarded packet statistics.
    // Juniper: partnerissuetracker.corp.google.com/277762075
    bool ipv6_discarded_pkts_unsupported = 26;
    // Device does not support drop and weight leaves under queue management
    // profile.
    // Juniper: partnerissuetracker.corp.google.com/279471405
    bool drop_weight_leaves_unsupported = 27;
    // Config pushed through origin CLI takes precedence over config pushed
    // through origin OC.
    // Juniper: partnerissuetracker.corp.google.com/270474468
    bool cli_takes_precedence_over_oc = 29;
    // Device does not support weight above 100.
    // Juniper: partnerissuetracker.corp.google.com/277066804
    bool scheduler_input_weight_limit = 30;
    // Device does not support id leaf for SwitchChip components.
    // Juniper: partnerissuetracker.corp.google.com/277134501
    bool switch_chip_id_unsupported = 31;
    // Device does not support backplane-facing-capacity leaves for some of the
    // components.
    // Juniper: partnerissuetracker.corp.google.com/277134501
    bool backplane_facing_capacity_unsupported = 32;
    // Device only supports querying counters from the state container, not from
    // individual counter leaves.
    bool interface_counters_from_container = 33;
    // Use this deviation when the device does not support a mix of tagged and
    // untagged subinterfaces.
    // Juniper: partnerissuetracker.corp.google.com/267822588
    bool no_mix_of_tagged_and_untagged_subinterfaces = 34;
    // Device does not support reporting software version according to the
    // requirements in gNMI-1.10.
    // Juniper: partnerissuetracker.corp.google.com/278764547
    bool sw_version_unsupported = 37;
    // Device does not support telemetry path /components/component/storage.
    // Juniper: partnerissuetracker.corp.google.com/284239001
    bool storage_component_unsupported = 39;
    // Device requires port-speed to be set because its default value may not be
    // usable.
    bool explicit_port_speed = 41;
    // Device requires explicit attachment of an interface or subinterface to
    // the default network instance.
    // Nokia: partnerissuetracker.corp.google.com/260928639
    bool explicit_interface_in_default_vrf = 42;
    // Device is missing subinterface packet counters for IPv4/IPv6.
    bool subinterface_packet_counters_missing = 44;
    // Connect-retry is not supported
    // /bgp/neighbors/neighbor/timers/config/connect-retry.
    bool connect_retry = 45;
    // Device does not support programming a gribi flow with a next-hop entry of
    // mac-address only.
    bool gribi_mac_override_with_static_arp = 46;
    // Set true for device that does not support route-policy under AFI/SAFI.
    bool route_policy_under_afi_unsupported = 47;
    // Device does not support using gNOI to reboot the Fabric Component.
    bool gnoi_fabric_component_reboot_unsupported = 48;
    // Device does not support the ntp nondefault vrf case.
    bool ntp_non_default_vrf_unsupported = 49;
    // Device does not support setting the L2 MTU. OpenConfig allows a device to
    // enforce that L2 MTU, which has a default value of 1514, must be set to a
    // higher value than L3 MTU.
    // Arista: partnerissuetracker.corp.google.com/243445300
    bool omit_l2_mtu = 50;
    // Skip power admin for controller card
    bool skip_controller_card_power_admin = 51;
    // Device requires the banner to have a delimiter character.
    string banner_delimiter = 60;
    // Allowed tolerance for BGP traffic flow while comparing for pass or fail
    // condition.
    int32 bgp_tolerance_value = 61;
    // Device requires additional time to complete post delete link
    // qualification cleanup.
    bool link_qual_wait_after_delete_required = 62;
    // The response of gNOI reboot status is a single value (not a list), so the
    // device requires explict component path to account for a situation when
    // there is more than one active reboot requests.
    // Arista: partnerissuetracker.corp.google.com/245550570
    bool gnoi_status_empty_subcomponent = 63;
    // Device requiries explicit deletion of network-instance table.
    bool network_instance_table_deletion_required = 64;
    // Device requires a BGP session reset to utilize a new MD5 key.
    bool bgp_md5_requires_reset = 65;
    // Devices do not count dequeued and deleted packets as drops.
    // Arista: partnerissuetracker.corp.google.com/275384848
    bool dequeue_delete_not_counted_as_drops = 66;
    // Device only supports RIB ack, so tests that normally expect FIB_ACK will
    // allow just RIB_ACK.
    bool gribi_riback_only = 67;
    // Device requires that aggregate Port-Channel and its members be defined in
    // a single gNMI Update transaction at /interfaces; otherwise lag-type will
    // be dropped, and no member can be added to the aggregate.
    // Arista: partnerissuetracker.corp.google.com/201574574
    bool aggregate_atomic_update = 68;
    // Device returns no value for some OpenConfig paths if the operational
    // value equals the default.
    // Arista: partnerissuetracker.corp.google.com/258286131
    bool missing_value_for_defaults = 69;
    // The name used for the static routing protocol.  The default name in
    // OpenConfig is \"DEFAULT\" but some devices use other names.
    // Arista: partnerissuetracker.corp.google.com/269699737
    string static_protocol_name = 70;
    // Device currently uses component name instead of a full openconfig path,
    // so suppress creating a full oc compliant path for subcomponent.
    bool gnoi_subcomponent_path = 71;
    // When configuring interface, config VRF prior config IP address.
    // Arista: partnerissuetracker.corp.google.com/261958938
    bool interface_config_vrf_before_address = 72;
    // Device requires using the deprecated openconfig-vlan:vlan/config/vlan-id
    // or openconfig-vlan:vlan/state/vlan-id leaves.
    // Arista: partnerissuetracker.corp.google.com/261085885
    bool deprecated_vlan_id = 73;
    // Device requires gRIBI MAC Override using Static ARP + Static Route
    // Arista: partnerissuetracker.corp.google.com/234635355
    bool gribi_mac_override_static_arp_static_route = 74;
    // Device requires interface enabled leaf booleans to be explicitly set to
    // true.
    bool interface_enabled = 75;
    // Skip checking QOS octet stats for interface.
    // Arista: partnerissuetracker.corp.google.com/283541442
    bool qos_octets = 76;
    // Device CPU components do not map to a FRU parent component in the OC
    // tree.
    bool cpu_missing_ancestor = 77;
    // Device needs subinterface 0 to be routed for non-zero sub-interfaces.
    bool require_routed_subinterface_0 = 78;
    // Device does not report last-switchover-reason as USER_INITIATED for
    // gNOI.SwitchControlProcessor.
    bool gnoi_switchover_reason_missing_user_initiated = 79;
    // The name used for the default network instance for VRF.  The default name
    // in OpenConfig is \"DEFAULT\" but some legacy devices still use
    // \"default\".
    string default_network_instance = 80;
    // Device allows unset Election ID to be primary.
    bool p4rt_unsetelectionid_primary_allowed = 81;
    // Device sets ALREADY_EXISTS status code for all backup client responses.
    bool bkup_arbitration_resp_code = 82;
    // Device requires IPOverIP decapsulation for backup NHG without interfaces.
    bool backup_nhg_requires_vrf_with_decap = 83;
    // Devices don't support configuring ISIS /afi-safi/af/config container.
    bool isis_interface_afi_unsupported = 85;
    // Devices don't support modify table entry operation in P4 Runtime.
    bool p4rt_modify_table_entry_unsupported = 86;
    // Parent of OS component is of type SUPERVISOR or LINECARD.
    bool os_component_parent_is_supervisor_or_linecard = 87;
    // Parent of OS component is of type CHASSIS.
    bool os_component_parent_is_chassis = 88;
    // Devices require configuring the same ISIS Metrics for Level 1 when
    // configuring Level 2 Metrics.
    bool isis_require_same_l1_metric_with_l2_metric = 91;
    // Devices require configuring the same OSPF setMetric when BGP
    // SetMED is configured.
    bool bgp_set_med_requires_equal_ospf_set_metric = 92;
    // Devices require configuring subinterface with tagged vlan for p4rt
    // packet in.
    bool p4rt_gdp_requires_dot1q_subinterface = 93;
    // ATE port link state operations are a no-op in KNE/virtualized
    // environments.
    bool ate_port_link_state_operations_unsupported = 94;
    // Creates a user and assigns role/rbac to said user via native model.
    bool set_native_user = 95;
    // Device does not support telemetry path
    // /components/component/cpu/utilization/state/avg for linecards' CPU card.
    bool linecard_cpu_utilization_unsupported = 98;
    // Device does not support consistent component names for GNOI and GNMI.
    bool consistent_component_names_unsupported = 99;
    // Device does not support telemetry path
    // /components/component/cpu/utilization/state/avg for controller cards'
    // CPU card.
    bool controller_card_cpu_utilization_unsupported = 100;
    // Device does not support counter for fabric block lost packets.
    bool fabric_drop_counter_unsupported = 101;
    // Device does not support memory utilization related leaves for linecard
    // components.
    bool linecard_memory_utilization_unsupported = 102;
    // Device does not support telemetry path
    // /qos/interfaces/interface/input/virtual-output-queues/voq-interface/queues/queue/state/dropped-pkts.
    bool qos_voq_drop_counter_unsupported = 103;
    // ATE IPv6 flow label unsupported in KNE/virtualized environments.
    bool ate_ipv6_flow_label_unsupported = 104;
    // Devices do not support configuring isis csnp-interval timer.
    // Arista: partnerissuetracker.corp.google.com/299283216
    bool isis_timers_csnp_interval_unsupported = 105;
    // Devices do not support telemetry for isis counter:
    // manual-address-drop-from-areas.
    // Arista: partnerissuetracker.corp.google.com/299285115
    bool isis_counter_manual_address_drop_from_areas_unsupported = 106;
    // Devices do not support telemetry for isis counter: part-changes.
    // Arista: partnerissuetracker.corp.google.com/317086576
    bool isis_counter_part_changes_unsupported = 107;
    // Devices do not support threshold container under
    // /components/component/transceiver.
    bool transceiver_thresholds_unsupported = 108;
    // Update interface loopback mode using raw gnmi API due to server version.
    bool interface_loopback_mode_raw_gnmi = 109;
    // Devices do not support showing negotiated tcp mss value in bgp tcp mss
    // telemetry. Juniper: b/300499125
    bool skip_tcp_negotiated_mss_check = 110;
    // Devices don't support ISIS-Lsp metadata paths: checksum, sequence-number,
    // remaining-lifetime.
    bool isis_lsp_metadata_leafs_unsupported = 111;
    // QOS queue requires configuration with queue-id
    bool qos_queue_requires_id = 112;
    // QOS requires buffer-allocation-profile configuration
    bool qos_buffer_allocation_config_required = 114;
    // Devices do not support configuring ExtendedNextHopEncoding at the BGP
    // global level. Arista:
    // https://partnerissuetracker.corp.google.com/issues/203683090
    bool bgp_global_extended_next_hop_encoding_unsupported = 115;
    // OC unsupported for BGP LLGR disable.
    // Juniper: b/303479602
    bool bgp_llgr_oc_undefined = 116;
    // Device does not support tunnel interfaces state paths
    // Juniper: partnerissuetracker.corp.google.com/300111031
    bool tunnel_state_path_unsupported = 117;
    // Device does not support tunnel interfaces source and destination address
    // config paths Juniper: partnerissuetracker.corp.google.com/300111031
    bool tunnel_config_path_unsupported = 118;
    // Cisco: Device does not support same minimun and maximum threshold value
    // in QOS ECN config.
    bool ecn_same_min_max_threshold_unsupported = 119;
    // Cisco: QOS requires scheduler configuration.
    bool qos_scheduler_config_required = 120;
    // Cisco: Device does not support set weight config under QOS ECN
    // configuration.
    bool qos_set_weight_config_unsupported = 121;
    // Cisco: Device does not support these get state path.
    bool qos_get_state_path_unsupported = 122;
    // Devices requires enabled leaf under isis level
    // Juniper: partnerissuetracker.corp.google.com/302661486
    bool isis_level_enabled = 123;
    // Devices which require to use interface-id format of interface name +
    // .subinterface index with Interface-ref container
    bool interface_ref_interface_id_format = 124;
    // Devices does not support member link loopback
    // Juniper: b/307763669
    bool member_link_loopback_unsupported = 125;
    // Device does not support PLQ operational status check on interface
    // Juniper: b/308990185
    bool skip_plq_interface_oper_status_check = 126;
    // Device set received prefix limits explicitly under prefix-limit-received
    // rather than "prefix-limit"
    bool bgp_explicit_prefix_limit_received = 127;
    // Device does not configure BGP maximum routes correctly when max-prefixes
    // leaf is configured
    bool bgp_missing_oc_max_prefixes_configuration = 128;
    // Devices which needs to skip checking AFI-SAFI disable.
    // Juniper: b/310698466
    bool skip_bgp_session_check_without_afisafi = 129;
    // Devices that have separate naming conventions for hardware resource name
    // in /system/ tree and /components/ tree.
    bool mismatched_hardware_resource_name_in_component = 130;
    // Device does not support reboot status check on subcomponents.
    bool gnoi_subcomponent_reboot_status_unsupported = 132;
    // Devices exports routes from all protocols to BGP if the export-policy is
    // ACCEPT Juniper: b/308970803
    bool skip_non_bgp_route_export_check = 133;
    // Devices do not support path
    // /network-instances/network-instance/protocols/protocol/isis/levels/level/state/metric-style
    // Arista: https://partnerissuetracker.corp.google.com/issues/317064733
    bool isis_metric_style_telemetry_unsupported = 134;
    // Devices do not support configuring Interface-ref under Static-Route
    // Next-Hop
    bool static_route_next_hop_interface_ref_unsupported = 135;
    // Devices which does not support nexthop index state
    // Juniper: b/304729237
    bool skip_static_nexthop_check = 136;
    // Device doesn't support router advertisement enable and mode config
    // Juniper: b/316173974
    bool ipv6_router_advertisement_config_unsupported = 138;
    // Devices does not support setting prefix limit exceeded flag.
    // Juniper : b/317181227
    bool prefix_limit_exceeded_telemetry_unsupported = 139;
    // Skip setting allow-multiple-as while configuring eBGP
    // Arista: partnerissuetracker.corp.google.com/issues/317422300
    bool skip_setting_allow_multiple_as = 140;
    // Devices does not support mixed prefix length in gribi.
    // Juniper: b/307824407
    bool gribi_decap_mixed_plen_unsupported = 143;
    // Skip setting isis-actions set-level while configuring routing-policy
    // statement action
    bool skip_isis_set_level = 144;
    // Skip setting isis-actions set-metric-style-type while configuring
    // routing-policy statement action
    bool skip_isis_set_metric_style_type = 145;
    // Skip setting disable-metric-propagation while configuring
    // table-connection
    bool skip_setting_disable_metric_propagation = 147;
    // Devices do not support BGP conditions match-community-set
    bool bgp_conditions_match_community_set_unsupported = 148;
    // Device requires match condition for ethertype v4 and v6 for default rule
    // with network-instance default-vrf in policy-forwarding.
    bool pf_require_match_default_rule = 149;
    // Devices missing component tree mapping from hardware port
    // to optical channel.
    bool missing_port_to_optical_channel_component_mapping = 150;
    // Skip gNMI container OP tc.
    // Cisco: https://partnerissuetracker.corp.google.com/issues/322291556
    bool skip_container_op = 151;
    // Reorder calls for vendor compatibility.
    // Cisco: https://partnerissuetracker.corp.google.com/issues/322291556
    bool reorder_calls_for_vendor_compatibilty = 152;
    // Add missing base config using cli.
    // Cisco: https://partnerissuetracker.corp.google.com/issues/322291556
    bool add_missing_base_config_via_cli = 153;
    // skip_macaddress_check returns true if mac address for an interface via
    // gNMI needs to be skipped. Cisco:
    // https://partnerissuetracker.corp.google.com/issues/322291556
    bool skip_macaddress_check = 154;
    // Devices are having native telemetry paths for BGP RIB verification.
    // Juniper : b/306144372
    bool bgp_rib_oc_path_unsupported = 155;
    // Skip setting prefix-set mode while configuring prefix-set routing-policy
    bool skip_prefix_set_mode = 156;
    // Devices set metric as preference for static next-hop
    bool set_metric_as_preference = 157;
    // Devices don't support having an IPv6 static Route with an IPv4 address
    // as next hop and requires configuring a static ARP entry.
    // Arista: https://partnerissuetracker.corp.google.com/issues/316593298
    bool ipv6_static_route_with_ipv4_next_hop_requires_static_arp = 158;
    // Device requires policy-forwarding rules to be in sequential order in the
    // gNMI set-request.
    bool pf_require_sequential_order_pbr_rules = 159;
    // Device telemetry missing next hop metric value.
    // Arista: https://partnerissuetracker.corp.google.com/issues/321010782
    bool missing_static_route_next_hop_metric_telemetry = 160;
    // Device does not support recursive resolution of static route next hop.
    // Arista: https://partnerissuetracker.corp.google.com/issues/314449182
    bool unsupported_static_route_next_hop_recurse = 161;
    // Device missing telemetry for static route that has DROP next hop.
    // Arista: https://partnerissuetracker.corp.google.com/issues/330619816
    bool missing_static_route_drop_next_hop_telemetry = 162;
    // Device missing 400ZR optical-channel tunable parameters telemetry:
    // min/max/avg.
    // Arista: https://partnerissuetracker.corp.google.com/issues/319314781
    bool missing_zr_optical_channel_tunable_parameters_telemetry = 163;
    // Device that does not support packet link qualification reflector packet
    // sent/received stats.
    bool plq_reflector_stats_unsupported = 164;
    // Device that does not support PLQ Generator max_mtu to be atleast >= 8184.
    uint32 plq_generator_capabilities_max_mtu = 165;
    // Device that does not support PLQ Generator max_pps to be atleast >=
    // 100000000.
    uint64 plq_generator_capabilities_max_pps = 166;
    // Support for bgp extended community index
    bool bgp_extended_community_index_unsupported = 167;
    // Support for bgp community set refs
    bool bgp_community_set_refs_unsupported = 168;
    // Arista device needs CLI knob to enable WECMP feature
    bool rib_wecmp = 169;
    // Device not supporting table-connection need to set this true
    bool table_connections_unsupported = 170;
    // Configure tag-set using vendor native model
    bool use_vendor_native_tag_set_config = 171;
    // Skip setting send-community-type in bgp global config
    bool skip_bgp_send_community_type = 172;
    // Support for bgp actions set-community method
    bool bgp_actions_set_community_method_unsupported = 174;
    // Ensure no configurations exist under BGP Peer Groups
    bool set_no_peer_group = 175;
    // Bgp community member is a string
    bool bgp_community_member_is_a_string = 176;
    // Flag to indicate whether IPv4 static routes with IPv6 next-hops are
    // unsupported.
    bool ipv4_static_route_with_ipv6_nh_unsupported = 177;
    // Flag to indicate whether IPv6 static routes with IPv4 next-hops are
    // unsupported.
    bool ipv6_static_route_with_ipv4_nh_unsupported = 178;
    // Flag to indicate support for static routes that simply drop packets
    bool static_route_with_drop_nh = 179;
    // Flag to indicate support for static routes that can be configured with an
    // explicit metric.
    bool static_route_with_explicit_metric = 180;
    // Support for bgp default import/export policy
    bool bgp_default_policy_unsupported = 181;
    // Flag to enable bgp explicity on default vrf
    // Arista: b/329094094#comment9
    bool explicit_enable_bgp_on_default_vrf = 182;
    // tag-set is not a real separate entity, but is embedded in the policy
    // statement. this implies that 1. routing policy tag set name needs to be
    // '<policy name> <statement name>'
    // 2. only one policy statement can make use of a tag-set, and 3. tag must
    // be refered by a policy
    bool routing_policy_tag_set_embedded = 183;
    // Devices does not support allow multiple as under AFI/SAFI.
    // CISCO: b/340859662
    bool skip_afi_safi_path_for_bgp_multiple_as = 184;
    // Device does not support regex with routing-policy community-member.
    bool community_member_regex_unsupported = 185;
    // Support for same import policy attached to all AFIs for given
    // (src-protocol, dst-protocol, network-instance) triple Arista:
    // b/339645876#comment4
    bool same_policy_attached_to_all_afis = 186;
    // Devices needs to skip setting statement for policy to be applied as
    // action pass otherwise it will be configured as action done.
    // CISCO: b/338523730
    bool skip_setting_statement_for_policy = 187;
    // Devices does not support index specific attribute fetching and hence
    // wildcards has to be used.
    // CISCO: b/338523730
    bool skip_checking_attribute_index = 188;
    // Devices does not suppport policy-chaining, so needs to flatten policies
    // with multiple statements.
    // CISCO: b/338526243
    bool flatten_policy_with_multiple_statements = 189;
    // default_route_policy_unsupported is set to true for devices that do not
    // support default route policy.
    bool default_route_policy_unsupported = 190;
    // CISCO: b/339801843
    bool slaac_prefix_length128 = 191;
    // Devices does not support bgp max multipaths
    // Juniper: b/319301559
    bool bgp_max_multipath_paths_unsupported = 192;
    // Devices does not multipath config at neighbor or afisafi level
    // Juniper: b/341130490
    bool multipath_unsupported_neighbor_or_afisafi = 193;
    // Devices that do not support /components/component/state/model-name for
    // any component types.
    // Note that for model name to be supported, the
    // /components/component/state/model-name of the chassis component must be
    // equal to the canonical hardware model name of its device.
    bool model_name_unsupported = 194;
    // community_match_with_redistribution_unsupported is set to true for devices that do not support matching community at the redistribution attach point.
    bool community_match_with_redistribution_unsupported = 195;
    // Devices that do not support components/component/state/install-component
    // and components/component/state/install-position.
    bool install_position_and_install_component_unsupported = 196;
    // Encap tunnel is shut then zero traffic will flow to backup NHG
    bool encap_tunnel_shut_backup_nhg_zero_traffic = 197;
    // Flag to indicate support for max ecmp paths for isis.
    bool max_ecmp_paths = 198;
    // wecmp_auto_unsupported is set to true for devices that do not support auto wecmp
    bool wecmp_auto_unsupported = 199;
    // policy chaining, ie. more than one policy at an attachement point is not supported
    bool routing_policy_chaining_unsupported = 200;
    // isis loopback config required
    bool isis_loopback_required = 201;
    // weighted ecmp feature verification using fixed packet
    bool weighted_ecmp_fixed_packet_verification = 202;
    // Override default NextHop scale while enabling encap/decap scale
    // CISCO:
    bool override_default_nh_scale = 203;
    // Devices that donot support setting bgp extended community set
    bool bgp_extended_community_set_unsupported = 204;
    // Devices that do not support setting bgp extended community set refs
    bool bgp_set_ext_community_set_refs_unsupported = 205;
    // Devices that do not support deleting link bandwidth
    bool bgp_delete_link_bandwidth_unsupported = 206;
    // qos_inqueue_drop_counter_Unsupported is set to true for devices that do not support qos ingress queue drop counters.
    // Juniper: b/341130490
    bool qos_inqueue_drop_counter_unsupported = 207;
    // Devices that need bgp extended community enable explicitly
    bool bgp_explicit_extended_community_enable = 208;
    // devices that do not support match tag set condition
    bool match_tag_set_condition_unsupported = 209;
    // peer_group_def_bgp_vrf_unsupported is set to true for devices that do not support peer group definition under bgp vrf configuration.
    bool peer_group_def_ebgp_vrf_unsupported = 210;
    // redis_uconnected_under_ebgp_vrf_unsupported is set to true for devices that do not support redistribution of connected routes under ebgp vrf configuration.
    bool redis_connected_under_ebgp_vrf_unsupported = 211;
    // bgp_afisafi_in_default_ni_before_other_ni is set to true for devices that require certain afi/safis to be enabled
    // in default network instance (ni) before enabling afi/safis for neighbors in default or non-default ni.
    bool bgp_afi_safi_in_default_ni_before_other_ni = 212;
    // Devices which do not support default import export policy.
    bool default_import_export_policy_unsupported = 213;
    // ipv6_router_advertisement_interval_unsupported is set to true for devices that do not support ipv6 router advertisement interval configuration.
    bool ipv6_router_advertisement_interval_unsupported = 214;
    // Decap NH with NextHopNetworkInstance is unsupported
    bool decap_nh_with_nexthop_ni_unsupported = 215;
    // Juniper: b/356898098
    bool community_invert_any_unsupported = 216;
    // SFlow source address update is unsupported
    // Arista: b/357914789
    bool sflow_source_address_update_unsupported = 217;
    // Linklocal mask length is not 64
    // Cisco: b/368271859
    bool link_local_mask_len = 218;
    // use parent component for temperature telemetry
    bool use_parent_component_for_temperature_telemetry = 219;
    // component manufactured date is unsupported
    bool component_mfg_date_unsupported = 220;
    // trib protocol field under otn channel config unsupported
    bool otn_channel_trib_unsupported = 221;
    // ingress parameters under eth channel config unsupported
    bool eth_channel_ingress_parameters_unsupported = 222;
    // Cisco numbering for eth channel assignment starts from 1 instead of 0
    bool eth_channel_assignment_cisco_numbering = 223;
    // Devices needs time to update interface counters.
    bool interface_counters_update_delayed = 224;
    // device does not support a Healthz GET RPC against Chassis level component like "CHASSIS" or "Rack 0"
    bool chassis_get_rpc_unsupported = 225;
    // Leaf-ref validation for list keys which is enforced for Cisco and hence deviation
    // b/373581140
    bool power_disable_enable_leaf_ref_validation = 226;
    // Device does not support ssh server counters.
    bool ssh_server_counters_unsupported = 227;
    // True when the optical-channel operational-mode is unsupported.
    // Juniper: b/355456031
    bool operational_mode_unsupported = 228;
    // BGP session state idle is supported in passive mode instead of active
    // Cisco: b/376021545
    bool bgp_session_state_idle_in_passive_mode = 229;
    // EnableMultipathUnderAfiSafi returns true for devices that do not support multipath under /global path and instead support under global/afi/safi path
    // CISCO: b/376241033
    // CISCO: b/340859662
    bool enable_multipath_under_afi_safi = 230;
    // Cisco numbering for OTN channel assignment starts from 1 instead of 0
    bool otn_channel_assignment_cisco_numbering = 232;
    // Cisco pre-fec-ber inactive value for CISCO-ACACIA vendors
    bool cisco_pre_fec_ber_inactive_value = 233;
    // Device does not support bgp afi safi wildcard.
    // Cisco: b/379863985
    bool bgp_afi_safi_wildcard_not_supported = 235;
    // Nokia; b/304493065 comment#7 SRL native admin_enable for table-connections
    bool enable_table_connections = 236;
    // Device has default zero suppression.
    // Juniper : b/378646018
    bool no_zero_suppression = 237;
    // Cisco: b/378801305
    bool isis_interface_level_passive_unsupported = 238;
    // Cisco: b/378616912
    bool isis_dis_sysid_unsupported = 239;
    // Cisco: b/378616912
    bool isis_database_overloads_unsupported = 240;
    // Juniper: b/358534837
    // Devices that do not support setting med value using union type in OC.
    bool bgp_set_med_v7_unsupported = 241;
    // Cisco: b/388980373
    // default import policy for table connection unsupported is set to true for devices that do not support default import policy.
    bool tc_default_import_policy_unsupported = 242;
    // Cisco: b/388955361
    // table connection metric propagation unsupported is set to true for devices that do not support metric propagation.
    bool tc_metric_propagation_unsupported = 243;
    // Cisco: b/388980376
    // table connection attribute propagation unsupported is set to true for devices that do not support attribute propagation.
    bool tc_attribute_propagation_unsupported = 244;
    // Cisco: b/388955364
    // table connection subscription unsupported is set to true for devices that do not support subscription for table connection leaves.
    bool tc_subscription_unsupported = 245;
    // Cisco: b/388983709
    // default bgp instance name is used to set bgp instance name value other than DEFAULT
    string default_bgp_instance_name = 246;
    // Arista does not support ETHChannel rate-class
    bool channel_assignment_rate_class_parameters_unsupported = 247;

    // Arista: b/346557012  
    // Devices that do not support qos scheduler ingress policer.
    bool qos_scheduler_ingress_policer_unsupported = 248;

    // Arista: b/354689142
    // Devices that do not support gRIBIencap headers.
    bool gribi_encap_header_unsupported = 249;

    // Device does not support P4RT Capabilities rpc.
    // Cisco: b/385298158
    bool p4rt_capabilities_unsupported = 250;

    // Device does not support gNMI GET on root.
    // Cisco: b/385298159
    bool gnmi_get_on_root_unsupported = 251;

    // Device does not support packet processing aggregate drops.
    // Cisco: b/395567844
    bool packet_processing_aggregate_drops_unsupported = 252;

    // Device does not support fragment total drops.
    // Nokia: b/395553772
    bool fragment_total_drops_unsupported = 253;

    // Juniper: b/383145521
    // Device needs route policy reference to stream prefix set info.
    bool bgp_prefixset_req_routepol_ref = 255;

    // Devices that do not support oper-status for Integrated Circuits telemetry path
    // Juniper b/395551640
    bool oper_status_for_ic_unsupported = 256;

    // Nokia: b/383075189
    // ExplicitDcoConfig returns true if explicit configurations are required in module-functional-type for the transceiver
    bool explicit_dco_config = 257;
    // verify_expected_breakout_supported_config is used to verify on Cisco devices if optic supports a given breakout mode
    // Cisco:
    bool verify_expected_breakout_supported_config = 258;

    // bgp_aspathset_unsupported is set to true for devices that do not support as-path-set for bgp-defined-sets.
    // Juniper: b/330173167
    bool bgp_aspathset_unsupported = 259;

    // Devices that do not support SR IGP configuration
    // Cisco b/390502067
    bool sr_igp_config_unsupported = 260;

    // Cisco: b/404301960
    // Devices that block one IS-IS level specific authentication config attribute for P2P links. 
    // The same leafs can be set directly under ISIS Interface authentication /network-instances/network-instance/protocols/protocol/isis/interfaces/interface/authentication.
    bool set_isis_auth_with_interface_authentication_container = 261;

    // Devices that do not support GRE/GUE tunnel interface oc.
    // Juniper b/398171114
    bool gre_gue_tunnel_interface_oc_unsupported = 262;
    
    // Devices that do not support load-interval configuration
    bool load_interval_not_supported = 263;

    // SkipOpticalChannelOutputPowerInterval for devices that do not support optical-channel/output-power/interval leaf
    // Nokia b/394622454
    bool skip_optical_channel_output_power_interval = 264;

    // SkipTransceiverDescription for devices that do not support transceiver/description leaf
    // Nokia b/394622453
    bool skip_transceiver_description = 265;

    // Devices that do not support containerz config via OpenConfig.
    bool containerz_oc_unsupported = 266;

    // Device does not support BGP OC distance
    bool bgp_distance_oc_path_unsupported = 267;

    // Devices that do not support ISIS MPLS
    bool isis_mpls_unsupported = 268;

    // Devices that do not support oc path for auto-negotiate
    // Nokia b/417843274
    bool auto_negotiate_unsupported = 269;

    // Devices that do not support oc path for duplex-mode
    // Nokia b/417843274
    bool duplex_mode_unsupported = 270;

    // Devices that do not support oc path for port-speed
    // Nokia b/417843274
    bool port_speed_unsupported = 271;

    // Set-Med-Action is not supported for BGP
    // Cisco b/414333771
    bool bgp_set_med_action_unsupported = 272;

    // Devices that do not support next-hop-group config
    // Arista b/390507957
    bool next_hop_group_config_unsupported = 273;

    // Arista b/390507780
    bool qos_shaper_config_unsupported = 274;

    // Arista b/390507780
    bool qos_shaper_state_unsupported = 275;

    // Arista b/393178770
    bool ethernet_over_mplsogre_unsupported = 276;

    // Arista b/390507408
    bool sflow_unsupported = 277;

    // Arista b/390507402
    bool mpls_unsupported = 278;

    // Arista b/390507399
    bool macsec_unsupported = 279;

    // Arista b/390506900
    bool gue_gre_decap_unsupported = 280;

    // Arista b/390506584
    bool mpls_label_classification_unsupported = 281;

    // Arista b/390506395
    bool local_proxy_unsupported = 282;

    // Arista b/390506513
    bool static_mpls_unsupported = 283;

    // Arista b/390504878
    bool qos_classification_unsupported = 284;

    // Arista b/390503348
    bool policy_forwarding_unsupported = 285;

    // Arista b/393177745
    bool cfm_unsupported = 286;

    // Arista b/390506903
    bool label_range_unsupported = 287;

    // Arista b/390506907
    bool static_arp_unsupported = 288;

    // Arista b/390506907
    bool interface_policy_forwarding_unsupported = 289;

    // UseOldOCPathStaticLspNh for devices that do not support the new OC path for static lsp next-hops
    // issues/404301960
    bool use_old_oc_path_static_lsp_nh = 290;

    // Create/Replace config leaf required 
    // Juniper b/419536104
    bool config_leaf_create_required = 291;

    // SkipInterfaceNameCheck is set to true for devices that do not support
    // interface name check in AFT.
    bool skip_interface_name_check = 292;

    // Arista b/426375784
    // FNT only issue, non-breakout ports have breakout config
    bool fr_breakout_fix = 293;

    // Cisco b/421356455
    // numPhysicalChannels is not supported
    bool num_physical_channels_unsupported = 294;

    // UnsupportedQoSOutputServicePolicy for devices that do not support qos output service-policy
    bool unsupported_qos_output_service_policy = 295;

    // InterfaceOutputQueueNonStandardName for devices with non-standard output queue names
    bool interface_output_queue_non_standard_name = 296;

    // MplsExpIngressClassifierUnsupported for devices that do not support ingress mpls exp field classification
    bool mpls_exp_ingress_classifier_oc_unsupported = 297;

    // Devices that do not propagate IGP metric through redistribution
    bool default_no_igp_metric_propagation = 298;

    // Skip setting send-community-type in bgp peer-group config
    bool skip_bgp_peer_group_send_community_type = 299;

    // Devices that need explicit swap_src_dst_mac set with loopback_mode
    // Nokia b/430183279
    bool explicit_swap_src_dst_mac_needed_for_loopback_mode = 301;

    // link_local_instead_of_nh is set to true for devices that give
    // link-local address instead of NH in AFT.
    bool link_local_instead_of_nh = 302;

    // low_scale_aft returns true if device requires low scale AFT.
    bool low_scale_aft = 303;
    
    // Devices that do not support system-description config path
    // Nokia b/431929861
    bool missing_system_description_config_path = 304;

    // Juniper  b/428613305
    // FEC uncorrectable errors accumulate over time and are not cleared unless the component is reset on target
    bool non_interval_fec_error_counter = 305;

    // Device does not support ntp source address
    bool ntp_source_address_unsupported = 306;

    // Devices does not support static mpls lsp
    bool static_mpls_lsp_oc_unsupported = 307;

    // Device doesnot support gre enacapsulation
    bool gre_decapsulation_oc_unsupported = 308;

    // SRGB and SLGB config through OC is not reflecting
    bool isis_srgb_srlb_unsupported = 309;

    // Prefix segment configuration not supported
    bool isis_sr_prefix_segment_config_unsupported = 310;

    // node segment configuration not supported
    bool isis_sr_node_segment_config_unsupported = 311;

    // Devices that do not support policy forwarding on next-hop
    bool policy_forwarding_to_next_hop_oc_unsupported = 312;

    // Cisco: b/402672689
    // Devices that support sflow ingress min sampling rate of 1/N with N<1,000,000 can use
    // this deviation to set specific value of N. Returns N=1,000,000 by default.
    uint32 sflow_ingress_min_sampling_rate = 313;

    // DUT not supporting with qos remarking
    // Arista: b/415889077
    bool qos_remark_oc_unsupported = 314;

    // Devices that do not support policy forwarding encapsulate gre action
    // Arista: b/409347274
    bool policy_forwarding_gre_encapsulation_oc_unsupported = 315;
  
    // policy rule based counters unsupported
    // Arista : https://partnerissuetracker.corp.google.com/issues/425628787
    bool policy_rule_counters_oc_unsupported = 316;

    // Devices that must have OTN to ETH assignment.
    // Arista : https://partnerissuetracker.corp.google.com/issues/434922681
    bool otn_to_eth_assignment = 317;
    
    // Devices that do not support import export policies configured in network instance
    bool network_instance_import_export_policy_oc_unsuppored = 318;

    // Device does not support 'origin' field in gNMI/gNOI RPC paths.
    // Arista: https://partnerissuetracker.corp.google.com/issues/439656904
    bool skip_origin = 319;

    // Devices that support pre-defined max ecmp paths
    // Juniper b/422688435
    bool predefined_max_ecmp_paths = 320;

    // b/425503156
    // Device does not support decapsulation group
    bool decapsulate_gue_oc_unsupported = 321;

    // Device does not support line-port configuration on optical channel
    // components for Nokia and Arista.
    bool line_port_unsupported = 322;

    // routing-policy bgp community needs to use REPLACE option
    // Arista b/443044881
    bool use_bgp_set_community_option_type_replace = 323;

    // Devices that do not support global max ecmp paths
    // Arista b/445097297
    bool global_max_ecmp_paths_unsupported = 324;

    // Devices that do not support configuring a two rate three color policer through OC
    // Arista: https://partnerissuetracker.corp.google.com/issues/442749011
    bool qos_two_rate_three_color_policer_oc_unsupported = 325;

    // Devices that do not support load balance policies
    // Arista: https://partnerissuetracker.corp.google.com/issues/445043741
    bool load_balance_policy_oc_unsupported = 326;

    // Devices that do not support gribi records
    // Cisco: https://partnerissuetracker.corp.google.com/issues/445304668
    bool gribi_records_unsupported = 327;

    // Devices without breakout mode support for full rate.
    // Nokia: b/435502032
    bool breakout_mode_unsupported_for_eight_hundred_gb = 328;

    // Devices without port speed and duplex mode support for interface config.
    // Nokia: b/435502032
    bool port_speed_duplex_mode_unsupported_for_interface_config = 329;

    // Devices that need explicit breakout interface config.
    // Nokia: b/435502032
    bool explicit_breakout_interface_config = 330;

    // Devices do not support threshold container under
    // /components/component/transceiver. Translate from native ST with the
    // specified functional translator. See ciscoxr-laser-ft.
    // Cisco: b/429233045
    string ciscoxr_laser_ft = 331;

    // OC state path for the lower priority next hop not supported.
    // Arista: b/447502389
    bool telemetry_not_supported_for_low_priority_nh = 332;

    // Devices that do not support match-as-path-set
    // Arista b/434583178
    bool match_as_path_set_unsupported = 333;

    // Same apply-policy under peer-group and peer-group/afi-safi unsupported
    // Arista b/413225712
    bool same_afi_safi_and_peergroup_policies_unsupported = 334;
    
    // Devices that do not support syslog OC configuration for below OC paths.
    // '/system/logging/remote-servers/remote-server/config/network-instance'
    // Cisco: b/447513282
    bool syslog_oc_unsupported = 335;

    // Devices that do not support transceiver config enable leaf
    // Nokia b/414842051
    bool transceiver_config_enable_unsupported = 336;
    
    // Devices that do not support aft summary oc path
    // Cisco: https://issuetracker.google.com/450898206
    bool aft_summary_oc_unsupported = 337;

    // Devices that do not support isis lsp tlvs
    // Arista: https://issuetracker.google.com/450898200
    bool isis_lsp_tlvs_oc_unsupported = 338;

    // Devices that do not support isis adjancy with STREAM telemetry
    // Nokia: https://issuetracker.google.com/452295044
    bool isis_adjacency_stream_unsupported = 339;

    // Device does not support sid_per_interface_counter_unsupported
    // Cisco b/447350490
    bool sid_per_interface_counter_unsupported = 340;

<<<<<<< HEAD
    // Device requires p4rt table entries to be configured for each new primary controller
    // Nokia: b/445494680
    bool p4rt_explicit_table_entry_per_controller = 341;
=======
    //  Juniper does not support localhost yet
    //  b/448173472
    bool localhost_for_containerz = 341;
    
    // Juniper: b/434633267
    // Devices that do not support oc path for aggregate bandwidth policy
    // action.
    bool aggregate_bandwidth_policy_action_unsupported = 342;

    // Juniper: b/434633267
    // Devices that do not support oc path for auto link bandwidth.
    bool auto_link_bandwidth_unsupported = 343;

    // Juniper: b/434633267
    // Devices that do not support oc path for advertised cumulative link
    // bandwidth.
    bool advertised_cumulative_lbw_oc_unsupported = 344;
>>>>>>> d1ce0402

    // Reserved field numbers and identifiers.
    reserved 84, 9, 28, 20, 38, 43, 90, 97, 55, 89, 19, 36, 35, 40, 113, 131, 141, 173, 234, 254, 231, 300;
  }

  message PlatformExceptions {
    Platform platform = 1;
    Deviations deviations = 2;
  }

  // The `platform` field for each `platform_exceptions` should be mutually
  // exclusive. Duplicate matches will result in a test failure.
  repeated PlatformExceptions platform_exceptions = 5;

  enum Tags {
    TAGS_UNSPECIFIED = 0;
    TAGS_AGGREGATION = 1;
    TAGS_DATACENTER_EDGE = 2;
    TAGS_EDGE = 3;
    TAGS_TRANSIT = 4;
  }

  // The `tags` used to identify the area(s) testcase applies to. An empty tag
  // is the default implying it applies to all areas.
  repeated Tags tags = 6;

  // Whether this test only checks paths for presence rather than semantic
  // checks.
  bool path_presence_test = 7;
}<|MERGE_RESOLUTION|>--- conflicted
+++ resolved
@@ -999,15 +999,10 @@
     // Cisco b/447350490
     bool sid_per_interface_counter_unsupported = 340;
 
-<<<<<<< HEAD
-    // Device requires p4rt table entries to be configured for each new primary controller
-    // Nokia: b/445494680
-    bool p4rt_explicit_table_entry_per_controller = 341;
-=======
     //  Juniper does not support localhost yet
     //  b/448173472
     bool localhost_for_containerz = 341;
-    
+
     // Juniper: b/434633267
     // Devices that do not support oc path for aggregate bandwidth policy
     // action.
@@ -1021,7 +1016,10 @@
     // Devices that do not support oc path for advertised cumulative link
     // bandwidth.
     bool advertised_cumulative_lbw_oc_unsupported = 344;
->>>>>>> d1ce0402
+
+    // Device requires p4rt table entries to be configured for each new primary controller
+    // Nokia: b/445494680
+    bool p4rt_explicit_table_entry_per_controller = 345;
 
     // Reserved field numbers and identifiers.
     reserved 84, 9, 28, 20, 38, 43, 90, 97, 55, 89, 19, 36, 35, 40, 113, 131, 141, 173, 234, 254, 231, 300;
