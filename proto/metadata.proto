// Copyright 2023 Google LLC
//
// Licensed under the Apache License, Version 2.0 (the "License");
// you may not use this file except in compliance with the License.
// You may obtain a copy of the License at
//
//      https://www.apache.org/licenses/LICENSE-2.0
//
// Unless required by applicable law or agreed to in writing, software
// distributed under the License is distributed on an "AS IS" BASIS,
// WITHOUT WARRANTIES OR CONDITIONS OF ANY KIND, either express or implied.
// See the License for the specific language governing permissions and
// limitations under the License.

syntax = "proto3";

package openconfig.testing;

import "github.com/openconfig/ondatra/proto/testbed.proto";

// Metadata about a Feature Profiles test.
message Metadata {
  // UUID of the test.
  string uuid = 1;
  // ID of the test in the test plan.
  string plan_id = 2;
  // One-line description of the test.
  string description = 3;

  // Types of testbeds on which the test may run.
  enum Testbed {
    TESTBED_UNSPECIFIED = 0;
    TESTBED_DUT = 1;
    TESTBED_DUT_DUT_4LINKS = 2;
    TESTBED_DUT_ATE_2LINKS = 3;
    TESTBED_DUT_ATE_4LINKS = 4;
    TESTBED_DUT_ATE_9LINKS_LAG = 5;
    TESTBED_DUT_DUT_ATE_2LINKS = 6;
    TESTBED_DUT_ATE_8LINKS = 7;
    TESTBED_DUT_400ZR = 8;
    TESTBED_DUT_400ZR_PLUS = 9;
    TESTBED_DUT_400ZR_100G_4LINKS = 10;
    TESTBED_DUT_400FR_100G_4LINKS = 11;
    TESTBED_DUT_ATE_5LINKS = 12;
    TESTBED_DUT_800ZR = 13;
    TESTBED_DUT_800ZR_PLUS = 14;
    TESTBED_DUT_2LINKS = 15;
  }
  // Testbed on which the test is intended to run.
  Testbed testbed = 4;

  message Platform {
    // Vendor of the device.
    ondatra.Device.Vendor vendor = 1;
    // Regex for hardware model of the device.
    // The empty string will match any hardware model.
    string hardware_model_regex = 3;
    // Regex for software version of the device.
    // The empty string will match any software version.
    string software_version_regex = 4;
    // Reserved field numbers and identifiers.
    reserved 2;
    reserved "hardware_model";
  }

  message Deviations {
    // Device does not support interface/ipv4/enabled,
    // so suppress configuring this leaf.
    bool ipv4_missing_enabled = 1;
    // Device does not support fragmentation bit for traceroute.
    bool traceroute_fragmentation = 2;
    // Device only support UDP as l4 protocol for traceroute.
    bool traceroute_l4_protocol_udp = 3;
    // Device does not support
    // bgp/neighbors/neighbor/afi-safis/afi-safi/state/prefixes/received-pre-policy.
    bool prepolicy_received_routes = 4;
    // Expected ucmp traffic tolerance. Minimum value is 0.2, anything less
    // will be coerced to 0.2.
    // Juniper: partnerissuetracker.corp.google.com/282234301
    // Cisco: partnerissuetracker.corp.google.com/279477633
    double hierarchical_weight_resolution_tolerance = 5;
    // Device skip isis multi-topology check if value is true.
    bool isis_multi_topology_unsupported = 6;
    // Disable isis level1 under interface mode on the device if value is true.
    bool isis_interface_level1_disable_required = 7;
    // Set isis af ipv6 single topology on the device if value is true.
    bool isis_single_topology_required = 8;
    // Don't set isis instance enable flag on the device if value is true.
    bool isis_instance_enabled_required = 10;
    // Set and validate isis interface address family enable on the device if
    // value is true.
    bool missing_isis_interface_afi_safi_enable = 11;
    // Don't set isis global authentication-check on the device if value is
    // true.
    bool isis_global_authentication_not_required = 12;
    // Configure CSNP, LSP and PSNP under level authentication explicitly if
    // value is true.
    bool isis_explicit_level_authentication_config = 13;
    // Device skip isis restart-suppress check if value is true.
    bool isis_restart_suppress_unsupported = 14;
    // Device does not support interface/ipv4(6)/neighbor.
    // Cisco: partnerissuetracker.corp.google.com/268243828
    bool ip_neighbor_missing = 15;
    // Device requires separate reboot to activate OS.
    bool osactivate_noreboot = 16;
    // Device requires OS installation on standby RP as well as active RP.
    bool osinstall_for_standby_rp = 17;
    // Set this flag for LLDP interface config to override the global config.
    bool lldp_interface_config_override_global = 18;
    // Skip check for
    // bgp/neighbors/neighbor/state/messages/received/last-notification-error-code
    // leaf missing case.
    bool missing_bgp_last_notification_error_code = 21;
    // Device does not support interface-ref configuration when applying
    // features to interface.
    bool interface_ref_config_unsupported = 22;
    // Device does not support these state paths.
    // Juniper: partnerissuetracker.corp.google.com/279470921
    bool state_path_unsupported = 23;
    // Device requires Ipv6 to be enabled on interface for gRIBI NH programmed
    // with destination mac address.
    // Juniper: partnerissuetracker.corp.google.com/267642089
    bool ipv6_enable_for_gribi_nh_dmac = 24;
    // Device requires additional config for ECN.
    // Juniper: partnerissuetracker.corp.google.com/277657269
    bool ecn_profile_required_definition = 25;
    // Device does not support interface ipv6 discarded packet statistics.
    // Juniper: partnerissuetracker.corp.google.com/277762075
    bool ipv6_discarded_pkts_unsupported = 26;
    // Device does not support drop and weight leaves under queue management
    // profile.
    // Juniper: partnerissuetracker.corp.google.com/279471405
    bool drop_weight_leaves_unsupported = 27;
    // Config pushed through origin CLI takes precedence over config pushed
    // through origin OC.
    // Juniper: partnerissuetracker.corp.google.com/270474468
    bool cli_takes_precedence_over_oc = 29;
    // Device does not support weight above 100.
    // Juniper: partnerissuetracker.corp.google.com/277066804
    bool scheduler_input_weight_limit = 30;
    // Device does not support id leaf for SwitchChip components.
    // Juniper: partnerissuetracker.corp.google.com/277134501
    bool switch_chip_id_unsupported = 31;
    // Device does not support backplane-facing-capacity leaves for some of the
    // components.
    // Juniper: partnerissuetracker.corp.google.com/277134501
    bool backplane_facing_capacity_unsupported = 32;
    // Device only supports querying counters from the state container, not from
    // individual counter leaves.
    bool interface_counters_from_container = 33;
    // Use this deviation when the device does not support a mix of tagged and
    // untagged subinterfaces.
    // Juniper: partnerissuetracker.corp.google.com/267822588
    bool no_mix_of_tagged_and_untagged_subinterfaces = 34;
    // Device does not support reporting software version according to the
    // requirements in gNMI-1.10.
    // Juniper: partnerissuetracker.corp.google.com/278764547
    bool sw_version_unsupported = 37;
    // Device does not support telemetry path /components/component/storage.
    // Juniper: partnerissuetracker.corp.google.com/284239001
    bool storage_component_unsupported = 39;
    // Device requires port-speed to be set because its default value may not be
    // usable.
    bool explicit_port_speed = 41;
    // Device requires explicit attachment of an interface or subinterface to
    // the default network instance.
    // Nokia: partnerissuetracker.corp.google.com/260928639
    bool explicit_interface_in_default_vrf = 42;
    // Device is missing subinterface packet counters for IPv4/IPv6.
    bool subinterface_packet_counters_missing = 44;
    // Connect-retry is not supported
    // /bgp/neighbors/neighbor/timers/config/connect-retry.
    bool connect_retry = 45;
    // Device does not support programming a gribi flow with a next-hop entry of
    // mac-address only.
    bool gribi_mac_override_with_static_arp = 46;
    // Set true for device that does not support route-policy under AFI/SAFI.
    bool route_policy_under_afi_unsupported = 47;
    // Device does not support using gNOI to reboot the Fabric Component.
    bool gnoi_fabric_component_reboot_unsupported = 48;
    // Device does not support the ntp nondefault vrf case.
    bool ntp_non_default_vrf_unsupported = 49;
    // Device does not support setting the L2 MTU. OpenConfig allows a device to
    // enforce that L2 MTU, which has a default value of 1514, must be set to a
    // higher value than L3 MTU.
    // Arista: partnerissuetracker.corp.google.com/243445300
    bool omit_l2_mtu = 50;
    // Skip power admin for controller card
    bool skip_controller_card_power_admin = 51;
    // Device requires the banner to have a delimiter character.
    string banner_delimiter = 60;
    // Allowed tolerance for BGP traffic flow while comparing for pass or fail
    // condition.
    int32 bgp_tolerance_value = 61;
    // Device requires additional time to complete post delete link
    // qualification cleanup.
    bool link_qual_wait_after_delete_required = 62;
    // The response of gNOI reboot status is a single value (not a list), so the
    // device requires explict component path to account for a situation when
    // there is more than one active reboot requests.
    // Arista: partnerissuetracker.corp.google.com/245550570
    bool gnoi_status_empty_subcomponent = 63;
    // Device requiries explicit deletion of network-instance table.
    bool network_instance_table_deletion_required = 64;
    // Device requires a BGP session reset to utilize a new MD5 key.
    bool bgp_md5_requires_reset = 65;
    // Devices do not count dequeued and deleted packets as drops.
    // Arista: partnerissuetracker.corp.google.com/275384848
    bool dequeue_delete_not_counted_as_drops = 66;
    // Device only supports RIB ack, so tests that normally expect FIB_ACK will
    // allow just RIB_ACK.
    bool gribi_riback_only = 67;
    // Device requires that aggregate Port-Channel and its members be defined in
    // a single gNMI Update transaction at /interfaces; otherwise lag-type will
    // be dropped, and no member can be added to the aggregate.
    // Arista: partnerissuetracker.corp.google.com/201574574
    bool aggregate_atomic_update = 68;
    // Device returns no value for some OpenConfig paths if the operational
    // value equals the default.
    // Arista: partnerissuetracker.corp.google.com/258286131
    bool missing_value_for_defaults = 69;
    // The name used for the static routing protocol.  The default name in
    // OpenConfig is \"DEFAULT\" but some devices use other names.
    // Arista: partnerissuetracker.corp.google.com/269699737
    string static_protocol_name = 70;
    // Device currently uses component name instead of a full openconfig path,
    // so suppress creating a full oc compliant path for subcomponent.
    bool gnoi_subcomponent_path = 71;
    // When configuring interface, config VRF prior config IP address.
    // Arista: partnerissuetracker.corp.google.com/261958938
    bool interface_config_vrf_before_address = 72;
    // Device requires using the deprecated openconfig-vlan:vlan/config/vlan-id
    // or openconfig-vlan:vlan/state/vlan-id leaves.
    // Arista: partnerissuetracker.corp.google.com/261085885
    bool deprecated_vlan_id = 73;
    // Device requires gRIBI MAC Override using Static ARP + Static Route
    // Arista: partnerissuetracker.corp.google.com/234635355
    bool gribi_mac_override_static_arp_static_route = 74;
    // Device requires interface enabled leaf booleans to be explicitly set to
    // true.
    bool interface_enabled = 75;
    // Skip checking QOS octet stats for interface.
    // Arista: partnerissuetracker.corp.google.com/283541442
    bool qos_octets = 76;
    // Device CPU components do not map to a FRU parent component in the OC
    // tree.
    bool cpu_missing_ancestor = 77;
    // Device needs subinterface 0 to be routed for non-zero sub-interfaces.
    bool require_routed_subinterface_0 = 78;
    // Device does not report last-switchover-reason as USER_INITIATED for
    // gNOI.SwitchControlProcessor.
    bool gnoi_switchover_reason_missing_user_initiated = 79;
    // The name used for the default network instance for VRF.  The default name
    // in OpenConfig is \"DEFAULT\" but some legacy devices still use
    // \"default\".
    string default_network_instance = 80;
    // Device allows unset Election ID to be primary.
    bool p4rt_unsetelectionid_primary_allowed = 81;
    // Device sets ALREADY_EXISTS status code for all backup client responses.
    bool bkup_arbitration_resp_code = 82;
    // Device requires IPOverIP decapsulation for backup NHG without interfaces.
    bool backup_nhg_requires_vrf_with_decap = 83;
    // Devices don't support configuring ISIS /afi-safi/af/config container.
    bool isis_interface_afi_unsupported = 85;
    // Devices don't support modify table entry operation in P4 Runtime.
    bool p4rt_modify_table_entry_unsupported = 86;
    // Parent of OS component is of type SUPERVISOR or LINECARD.
    bool os_component_parent_is_supervisor_or_linecard = 87;
    // Parent of OS component is of type CHASSIS.
    bool os_component_parent_is_chassis = 88;
    // Devices require configuring the same ISIS Metrics for Level 1 when
    // configuring Level 2 Metrics.
    bool isis_require_same_l1_metric_with_l2_metric = 91;
    // Devices require configuring the same OSPF setMetric when BGP
    // SetMED is configured.
    bool bgp_set_med_requires_equal_ospf_set_metric = 92;
    // Devices require configuring subinterface with tagged vlan for p4rt
    // packet in.
    bool p4rt_gdp_requires_dot1q_subinterface = 93;
    // ATE port link state operations are a no-op in KNE/virtualized
    // environments.
    bool ate_port_link_state_operations_unsupported = 94;
    // Creates a user and assigns role/rbac to said user via native model.
    bool set_native_user = 95;
    // Device does not support telemetry path
    // /components/component/cpu/utilization/state/avg for linecards' CPU card.
    bool linecard_cpu_utilization_unsupported = 98;
    // Device does not support consistent component names for GNOI and GNMI.
    bool consistent_component_names_unsupported = 99;
    // Device does not support telemetry path
    // /components/component/cpu/utilization/state/avg for controller cards'
    // CPU card.
    bool controller_card_cpu_utilization_unsupported = 100;
    // Device does not support counter for fabric block lost packets.
    bool fabric_drop_counter_unsupported = 101;
    // Device does not support memory utilization related leaves for linecard
    // components.
    bool linecard_memory_utilization_unsupported = 102;
    // Device does not support telemetry path
    // /qos/interfaces/interface/input/virtual-output-queues/voq-interface/queues/queue/state/dropped-pkts.
    bool qos_voq_drop_counter_unsupported = 103;
    // ATE IPv6 flow label unsupported in KNE/virtualized environments.
    bool ate_ipv6_flow_label_unsupported = 104;
    // Devices do not support configuring isis csnp-interval timer.
    // Arista: partnerissuetracker.corp.google.com/299283216
    bool isis_timers_csnp_interval_unsupported = 105;
    // Devices do not support telemetry for isis counter:
    // manual-address-drop-from-areas.
    // Arista: partnerissuetracker.corp.google.com/299285115
    bool isis_counter_manual_address_drop_from_areas_unsupported = 106;
    // Devices do not support telemetry for isis counter: part-changes.
    // Arista: partnerissuetracker.corp.google.com/317086576
    bool isis_counter_part_changes_unsupported = 107;
    // Devices do not support threshold container under
    // /components/component/transceiver.
    bool transceiver_thresholds_unsupported = 108;
    // Update interface loopback mode using raw gnmi API due to server version.
    bool interface_loopback_mode_raw_gnmi = 109;
    // Devices do not support showing negotiated tcp mss value in bgp tcp mss
    // telemetry. Juniper: b/300499125
    bool skip_tcp_negotiated_mss_check = 110;
    // Devices don't support ISIS-Lsp metadata paths: checksum, sequence-number,
    // remaining-lifetime.
    bool isis_lsp_metadata_leafs_unsupported = 111;
    // QOS queue requires configuration with queue-id
    bool qos_queue_requires_id = 112;
    // QOS requires buffer-allocation-profile configuration
    bool qos_buffer_allocation_config_required = 114;
    // Devices do not support configuring ExtendedNextHopEncoding at the BGP
    // global level. Arista:
    // https://partnerissuetracker.corp.google.com/issues/203683090
    bool bgp_global_extended_next_hop_encoding_unsupported = 115;
    // OC unsupported for BGP LLGR disable.
    // Juniper: b/303479602
    bool bgp_llgr_oc_undefined = 116;
    // Device does not support tunnel interfaces state paths
    // Juniper: partnerissuetracker.corp.google.com/300111031
    bool tunnel_state_path_unsupported = 117;
    // Device does not support tunnel interfaces source and destination address
    // config paths Juniper: partnerissuetracker.corp.google.com/300111031
    bool tunnel_config_path_unsupported = 118;
    // Cisco: Device does not support same minimun and maximum threshold value
    // in QOS ECN config.
    bool ecn_same_min_max_threshold_unsupported = 119;
    // Cisco: QOS requires scheduler configuration.
    bool qos_scheduler_config_required = 120;
    // Cisco: Device does not support set weight config under QOS ECN
    // configuration.
    bool qos_set_weight_config_unsupported = 121;
    // Cisco: Device does not support these get state path.
    bool qos_get_state_path_unsupported = 122;
    // Devices requires enabled leaf under isis level
    // Juniper: partnerissuetracker.corp.google.com/302661486
    bool isis_level_enabled = 123;
    // Devices which require to use interface-id format of interface name +
    // .subinterface index with Interface-ref container
    bool interface_ref_interface_id_format = 124;
    // Devices does not support member link loopback
    // Juniper: b/307763669
    bool member_link_loopback_unsupported = 125;
    // Device does not support PLQ operational status check on interface
    // Juniper: b/308990185
    bool skip_plq_interface_oper_status_check = 126;
    // Device set received prefix limits explicitly under prefix-limit-received
    // rather than "prefix-limit"
    bool bgp_explicit_prefix_limit_received = 127;
    // Device does not configure BGP maximum routes correctly when max-prefixes
    // leaf is configured
    bool bgp_missing_oc_max_prefixes_configuration = 128;
    // Devices which needs to skip checking AFI-SAFI disable.
    // Juniper: b/310698466
    bool skip_bgp_session_check_without_afisafi = 129;
    // Devices that have separate naming conventions for hardware resource name
    // in /system/ tree and /components/ tree.
    bool mismatched_hardware_resource_name_in_component = 130;
    // Device does not support reboot status check on subcomponents.
    bool gnoi_subcomponent_reboot_status_unsupported = 132;
    // Devices exports routes from all protocols to BGP if the export-policy is
    // ACCEPT Juniper: b/308970803
    bool skip_non_bgp_route_export_check = 133;
    // Devices do not support path
    // /network-instances/network-instance/protocols/protocol/isis/levels/level/state/metric-style
    // Arista: https://partnerissuetracker.corp.google.com/issues/317064733
    bool isis_metric_style_telemetry_unsupported = 134;
    // Devices do not support configuring Interface-ref under Static-Route
    // Next-Hop
    bool static_route_next_hop_interface_ref_unsupported = 135;
    // Devices which does not support nexthop index state
    // Juniper: b/304729237
    bool skip_static_nexthop_check = 136;
    // Device doesn't support router advertisement enable and mode config
    // Juniper: b/316173974
    bool ipv6_router_advertisement_config_unsupported = 138;
    // Devices does not support setting prefix limit exceeded flag.
    // Juniper : b/317181227
    bool prefix_limit_exceeded_telemetry_unsupported = 139;
    // Skip setting allow-multiple-as while configuring eBGP
    // Arista: partnerissuetracker.corp.google.com/issues/317422300
    bool skip_setting_allow_multiple_as = 140;
    // Devices does not support mixed prefix length in gribi.
    // Juniper: b/307824407
    bool gribi_decap_mixed_plen_unsupported = 143;
    // Skip setting isis-actions set-level while configuring routing-policy
    // statement action
    bool skip_isis_set_level = 144;
    // Skip setting isis-actions set-metric-style-type while configuring
    // routing-policy statement action
    bool skip_isis_set_metric_style_type = 145;    
    // Skip setting disable-metric-propagation while configuring
    // table-connection
    bool skip_setting_disable_metric_propagation = 147;
    // Devices do not support BGP conditions match-community-set
    bool bgp_conditions_match_community_set_unsupported = 148;
    // Device requires match condition for ethertype v4 and v6 for default rule
    // with network-instance default-vrf in policy-forwarding.
    bool pf_require_match_default_rule = 149;
    // Devices missing component tree mapping from hardware port
    // to optical channel.
    bool missing_port_to_optical_channel_component_mapping = 150;
    // Skip gNMI container OP tc.
    // Cisco: https://partnerissuetracker.corp.google.com/issues/322291556
    bool skip_container_op = 151;
    // Reorder calls for vendor compatibility.
    // Cisco: https://partnerissuetracker.corp.google.com/issues/322291556
    bool reorder_calls_for_vendor_compatibilty = 152;
    // Add missing base config using cli.
    // Cisco: https://partnerissuetracker.corp.google.com/issues/322291556
    bool add_missing_base_config_via_cli = 153;
    // skip_macaddress_check returns true if mac address for an interface via
    // gNMI needs to be skipped. Cisco:
    // https://partnerissuetracker.corp.google.com/issues/322291556
    bool skip_macaddress_check = 154;
    // Devices are having native telemetry paths for BGP RIB verification.
    // Juniper : b/306144372
    bool bgp_rib_oc_path_unsupported = 155;
    // Skip setting prefix-set mode while configuring prefix-set routing-policy
    bool skip_prefix_set_mode = 156;
    // Devices set metric as preference for static next-hop
    bool set_metric_as_preference = 157;
    // Devices don't support having an IPv6 static Route with an IPv4 address
    // as next hop and requires configuring a static ARP entry.
    // Arista: https://partnerissuetracker.corp.google.com/issues/316593298
    bool ipv6_static_route_with_ipv4_next_hop_requires_static_arp = 158;
    // Device requires policy-forwarding rules to be in sequential order in the
    // gNMI set-request.
    bool pf_require_sequential_order_pbr_rules = 159;
    // Device telemetry missing next hop metric value.
    // Arista: https://partnerissuetracker.corp.google.com/issues/321010782
    bool missing_static_route_next_hop_metric_telemetry = 160;
    // Device does not support recursive resolution of static route next hop.
    // Arista: https://partnerissuetracker.corp.google.com/issues/314449182
    bool unsupported_static_route_next_hop_recurse = 161;
    // Device missing telemetry for static route that has DROP next hop.
    // Arista: https://partnerissuetracker.corp.google.com/issues/330619816
    bool missing_static_route_drop_next_hop_telemetry = 162;
    // Device missing 400ZR optical-channel tunable parameters telemetry:
    // min/max/avg.
    // Arista: https://partnerissuetracker.corp.google.com/issues/319314781
    bool missing_zr_optical_channel_tunable_parameters_telemetry = 163;
    // Device that does not support packet link qualification reflector packet
    // sent/received stats.
    bool plq_reflector_stats_unsupported = 164;
    // Device that does not support PLQ Generator max_mtu to be atleast >= 8184.
    uint32 plq_generator_capabilities_max_mtu = 165;
    // Device that does not support PLQ Generator max_pps to be atleast >=
    // 100000000.
    uint64 plq_generator_capabilities_max_pps = 166;
    // Support for bgp extended community index
    bool bgp_extended_community_index_unsupported = 167;
    // Support for bgp community set refs
    bool bgp_community_set_refs_unsupported = 168;
    // Arista device needs CLI knob to enable WECMP feature
    bool rib_wecmp = 169;
    // Device not supporting table-connection need to set this true
    bool table_connections_unsupported = 170;
    // Configure tag-set using vendor native model
    bool use_vendor_native_tag_set_config = 171;
    // Skip setting send-community-type in bgp global config
    bool skip_bgp_send_community_type = 172;
    // Support for bgp actions set-community method
    bool bgp_actions_set_community_method_unsupported = 174;
    // Ensure no configurations exist under BGP Peer Groups
    bool set_no_peer_group = 175;
    // Bgp community member is a string
    bool bgp_community_member_is_a_string = 176;
    // Flag to indicate whether IPv4 static routes with IPv6 next-hops are
    // unsupported.
    bool ipv4_static_route_with_ipv6_nh_unsupported = 177;
    // Flag to indicate whether IPv6 static routes with IPv4 next-hops are
    // unsupported.
    bool ipv6_static_route_with_ipv4_nh_unsupported = 178;
    // Flag to indicate support for static routes that simply drop packets
    bool static_route_with_drop_nh = 179;
    // Flag to indicate support for static routes that can be configured with an
    // explicit metric.
    bool static_route_with_explicit_metric = 180;
    // Support for bgp default import/export policy
    bool bgp_default_policy_unsupported = 181;
    // Flag to enable bgp explicity on default vrf
    // Arista: b/329094094#comment9
    bool explicit_enable_bgp_on_default_vrf = 182;
    // tag-set is not a real separate entity, but is embedded in the policy
    // statement. this implies that 1. routing policy tag set name needs to be
    // '<policy name> <statement name>'
    // 2. only one policy statement can make use of a tag-set, and 3. tag must
    // be refered by a policy
    bool routing_policy_tag_set_embedded = 183;
    // Devices does not support allow multiple as under AFI/SAFI.
    // CISCO: b/340859662
    bool skip_afi_safi_path_for_bgp_multiple_as = 184;
    // Device does not support regex with routing-policy community-member.
    bool community_member_regex_unsupported = 185;
    // Support for same import policy attached to all AFIs for given
    // (src-protocol, dst-protocol, network-instance) triple Arista:
    // b/339645876#comment4
    bool same_policy_attached_to_all_afis = 186;
    // Devices needs to skip setting statement for policy to be applied as
    // action pass otherwise it will be configured as action done.
    // CISCO: b/338523730
    bool skip_setting_statement_for_policy = 187;
    // Devices does not support index specific attribute fetching and hence
    // wildcards has to be used.
    // CISCO: b/338523730
    bool skip_checking_attribute_index = 188;
    // Devices does not suppport policy-chaining, so needs to flatten policies
    // with multiple statements.
    // CISCO: b/338526243
    bool flatten_policy_with_multiple_statements = 189;
    // default_route_policy_unsupported is set to true for devices that do not
    // support default route policy.
    bool default_route_policy_unsupported = 190;
    // CISCO: b/339801843
    bool slaac_prefix_length128 = 191;
    // Devices does not support bgp max multipaths
    // Juniper: b/319301559
    bool bgp_max_multipath_paths_unsupported = 192;
    // Devices does not multipath config at neighbor or afisafi level
    // Juniper: b/341130490
    bool multipath_unsupported_neighbor_or_afisafi = 193;
    // Devices that do not support /components/component/state/model-name for
    // any component types.
    // Note that for model name to be supported, the
    // /components/component/state/model-name of the chassis component must be
    // equal to the canonical hardware model name of its device.
    bool model_name_unsupported = 194;
    // community_match_with_redistribution_unsupported is set to true for devices that do not support matching community at the redistribution attach point.
    bool community_match_with_redistribution_unsupported = 195;
    // Devices that do not support components/component/state/install-component
    // and components/component/state/install-position.
    bool install_position_and_install_component_unsupported = 196;
    // Encap tunnel is shut then zero traffic will flow to backup NHG
    bool encap_tunnel_shut_backup_nhg_zero_traffic = 197;
    // Flag to indicate support for max ecmp paths for isis.
    bool max_ecmp_paths = 198;
    // wecmp_auto_unsupported is set to true for devices that do not support auto wecmp
    bool wecmp_auto_unsupported = 199;
    // policy chaining, ie. more than one policy at an attachement point is not supported
    bool routing_policy_chaining_unsupported = 200;
    // isis loopback config required
    bool isis_loopback_required = 201;
    // weighted ecmp feature verification using fixed packet
    bool weighted_ecmp_fixed_packet_verification = 202;
    // Override default NextHop scale while enabling encap/decap scale
    // CISCO:
    bool override_default_nh_scale = 203;
    // Devices that donot support setting bgp extended community set
    bool bgp_extended_community_set_unsupported = 204;
    // Devices that do not support setting bgp extended community set refs
    bool bgp_set_ext_community_set_refs_unsupported = 205;
    // Devices that do not support deleting link bandwidth
    bool bgp_delete_link_bandwidth_unsupported = 206;
    // qos_inqueue_drop_counter_Unsupported is set to true for devices that do not support qos ingress queue drop counters.
    // Juniper: b/341130490
    bool qos_inqueue_drop_counter_unsupported = 207;
    // Devices that need bgp extended community enable explicitly
    bool bgp_explicit_extended_community_enable = 208;
    // devices that do not support match tag set condition
    bool match_tag_set_condition_unsupported = 209;
    // peer_group_def_bgp_vrf_unsupported is set to true for devices that do not support peer group definition under bgp vrf configuration.
    bool peer_group_def_ebgp_vrf_unsupported = 210;
    // redis_uconnected_under_ebgp_vrf_unsupported is set to true for devices that do not support redistribution of connected routes under ebgp vrf configuration.
    bool redis_connected_under_ebgp_vrf_unsupported = 211;
    // bgp_afisafi_in_default_ni_before_other_ni is set to true for devices that require certain afi/safis to be enabled
    // in default network instance (ni) before enabling afi/safis for neighbors in default or non-default ni.
    bool bgp_afi_safi_in_default_ni_before_other_ni = 212;
    // Devices which do not support default import export policy.
    bool default_import_export_policy_unsupported = 213;
    // ipv6_router_advertisement_interval_unsupported is set to true for devices that do not support ipv6 router advertisement interval configuration.
    bool ipv6_router_advertisement_interval_unsupported = 214;
    // Decap NH with NextHopNetworkInstance is unsupported
    bool decap_nh_with_nexthop_ni_unsupported = 215;
    // Juniper: b/356898098
    bool community_invert_any_unsupported = 216;
    // SFlow source address update is unsupported
    // Arista: b/357914789
    bool sflow_source_address_update_unsupported = 217;
    // Linklocal mask length is not 64
    // Cisco: b/368271859
    bool link_local_mask_len = 218;
    // use parent component for temperature telemetry
    bool use_parent_component_for_temperature_telemetry = 219;
    // component manufactured date is unsupported
    bool component_mfg_date_unsupported = 220;
    // trib protocol field under otn channel config unsupported
    bool otn_channel_trib_unsupported = 221;
    // ingress parameters under eth channel config unsupported
    bool eth_channel_ingress_parameters_unsupported = 222;
    // Cisco numbering for eth channel assignment starts from 1 instead of 0
    bool eth_channel_assignment_cisco_numbering = 223;
    // Devices needs time to update interface counters.
    bool interface_counters_update_delayed = 224;
    // device does not support a Healthz GET RPC against Chassis level component like "CHASSIS" or "Rack 0"
    bool chassis_get_rpc_unsupported = 225;
    // Leaf-ref validation for list keys which is enforced for Cisco and hence deviation
    // b/373581140
    bool power_disable_enable_leaf_ref_validation = 226;
    // Device does not support ssh server counters.
    bool ssh_server_counters_unsupported = 227;
    // True when the optical-channel operational-mode is unsupported.
    // Juniper: b/355456031
    bool operational_mode_unsupported = 228;
    // BGP session state idle is supported in passive mode instead of active
    // Cisco: b/376021545
    bool bgp_session_state_idle_in_passive_mode = 229;
    // EnableMultipathUnderAfiSafi returns true for devices that do not support multipath under /global path and instead support under global/afi/safi path
    // CISCO: b/376241033
    // CISCO: b/340859662
    bool enable_multipath_under_afi_safi = 230;
    // Cisco numbering for OTN channel assignment starts from 1 instead of 0
    bool otn_channel_assignment_cisco_numbering = 232;
    // Cisco pre-fec-ber inactive value for CISCO-ACACIA vendors
    bool cisco_pre_fec_ber_inactive_value = 233;
    // Device does not support bgp afi safi wildcard.
    // Cisco: b/379863985
    bool bgp_afi_safi_wildcard_not_supported = 235;
    // Nokia; b/304493065 comment#7 SRL native admin_enable for table-connections
    bool enable_table_connections = 236;
    // Device has default zero suppression.
    // Juniper : b/378646018
    bool no_zero_suppression = 237;
    // Cisco: b/378801305
    bool isis_interface_level_passive_unsupported = 238;
    // Cisco: b/378616912
    bool isis_dis_sysid_unsupported = 239;
    // Cisco: b/378616912
    bool isis_database_overloads_unsupported = 240;
    // Juniper: b/358534837
    // Devices that do not support setting med value using union type in OC.
    bool bgp_set_med_v7_unsupported = 241;
    // Cisco: b/388980373
    // default import policy for table connection unsupported is set to true for devices that do not support default import policy.
    bool tc_default_import_policy_unsupported = 242;
    // Cisco: b/388955361
    // table connection metric propagation unsupported is set to true for devices that do not support metric propagation.
    bool tc_metric_propagation_unsupported = 243;
    // Cisco: b/388980376
    // table connection attribute propagation unsupported is set to true for devices that do not support attribute propagation.
    bool tc_attribute_propagation_unsupported = 244;
    // Cisco: b/388955364
    // table connection subscription unsupported is set to true for devices that do not support subscription for table connection leaves.
    bool tc_subscription_unsupported = 245;
    // Cisco: b/388983709
    // default bgp instance name is used to set bgp instance name value other than DEFAULT
    string default_bgp_instance_name = 246;
    // Arista does not support ETHChannel rate-class
    bool channel_assignment_rate_class_parameters_unsupported = 247;

    // Arista: b/346557012  
    // Devices that do not support qos scheduler ingress policer.
    bool qos_scheduler_ingress_policer_unsupported = 248;

    // Arista: b/354689142
    // Devices that do not support gRIBIencap headers.
    bool gribi_encap_header_unsupported = 249;

    // Device does not support P4RT Capabilities rpc.
    // Cisco: b/385298158
    bool p4rt_capabilities_unsupported = 250;

    // Device does not support gNMI GET on root.
    // Cisco: b/385298159
    bool gnmi_get_on_root_unsupported = 251;

    // Device does not support packet processing aggregate drops.
    // Cisco: b/395567844
    bool packet_processing_aggregate_drops_unsupported = 252;

    // Device does not support fragment total drops.
    // Nokia: b/395553772
    bool fragment_total_drops_unsupported = 253;

    // Juniper: b/383145521
    // Device needs route policy reference to stream prefix set info.
    bool bgp_prefixset_req_routepol_ref = 255;

    // Devices that do not support oper-status for Integrated Circuits telemetry path
    // Juniper b/395551640
    bool oper_status_for_ic_unsupported = 256;

    // Nokia: b/383075189
    // ExplicitDcoConfig returns true if explicit configurations are required in module-functional-type for the transceiver
    bool explicit_dco_config = 257;
    // verify_expected_breakout_supported_config is used to verify on Cisco devices if optic supports a given breakout mode
    // Cisco:
    bool verify_expected_breakout_supported_config = 258;

    // bgp_aspathset_unsupported is set to true for devices that do not support as-path-set for bgp-defined-sets.
    // Juniper: b/330173167
    bool bgp_aspathset_unsupported = 259;

    // Devices that do not support SR IGP configuration
    // Cisco b/390502067
    bool sr_igp_config_unsupported = 260;

    // Cisco: b/404301960
    // Devices that block one IS-IS level specific authentication config attribute for P2P links. 
    // The same leafs can be set directly under ISIS Interface authentication /network-instances/network-instance/protocols/protocol/isis/interfaces/interface/authentication.
    bool set_isis_auth_with_interface_authentication_container = 261;

    // Devices that do not support GRE/GUE tunnel interface oc.
    // Juniper b/398171114
    bool gre_gue_tunnel_interface_oc_unsupported = 262;
    
    // Devices that do not support load-interval configuration
    bool load_interval_not_supported = 263;

    // SkipOpticalChannelOutputPowerInterval for devices that do not support optical-channel/output-power/interval leaf
    // Nokia b/394622454
    bool skip_optical_channel_output_power_interval = 264;

    // SkipTransceiverDescription for devices that do not support transceiver/description leaf
    // Nokia b/394622453
    bool skip_transceiver_description = 265;

    // Devices that do not support containerz config via OpenConfig.
    bool containerz_oc_unsupported = 266;

    // Device does not support BGP OC distance
    bool bgp_distance_oc_path_unsupported = 267;

    // Devices that do not support ISIS MPLS
    bool isis_mpls_unsupported = 268;

    // Devices that do not support oc path for auto-negotiate
    // Nokia b/417843274
    bool auto_negotiate_unsupported = 269;

    // Devices that do not support oc path for duplex-mode
    // Nokia b/417843274
    bool duplex_mode_unsupported = 270;

    // Devices that do not support oc path for port-speed
    // Nokia b/417843274
    bool port_speed_unsupported = 271;

    // Set-Med-Action is not supported for BGP
    // Cisco b/414333771
    bool bgp_set_med_action_unsupported = 272;

    // Devices that do not support next-hop-group config
    // Arista b/390507957
    bool next_hop_group_config_unsupported = 273;

    // Arista b/390507780
    bool qos_shaper_config_unsupported = 274;

    // Arista b/390507780
    bool qos_shaper_state_unsupported = 275;

    // Arista b/393178770
    bool ethernet_over_mplsogre_unsupported = 276;

    // Arista b/390507408
    bool sflow_unsupported = 277;

    // Arista b/390507402
    bool mpls_unsupported = 278;

    // Arista b/390507399
    bool macsec_unsupported = 279;

    // Arista b/390506900
    bool gue_gre_decap_unsupported = 280;

    // Arista b/390506584
    bool mpls_label_classification_unsupported = 281;

    // Arista b/390506395
    bool local_proxy_unsupported = 282;

    // Arista b/390506513
    bool static_mpls_unsupported = 283;

    // Arista b/390504878
    bool qos_classification_unsupported = 284;

    // Arista b/390503348
    bool policy_forwarding_unsupported = 285;

    // Arista b/393177745
    bool cfm_unsupported = 286;

    // Arista b/390506903
    bool label_range_unsupported = 287;

    // Arista b/390506907
    bool static_arp_unsupported = 288;

    // Arista b/390506907
    bool interface_policy_forwarding_unsupported = 289;

    // UseOldOCPathStaticLspNh for devices that do not support the new OC path for static lsp next-hops
    // issues/404301960
    bool use_old_oc_path_static_lsp_nh = 290;

    // Create/Replace config leaf required 
    // Juniper b/419536104
    bool config_leaf_create_required = 291;

    // SkipInterfaceNameCheck is set to true for devices that do not support
    // interface name check in AFT.
    bool skip_interface_name_check = 292;

    // Arista b/426375784
    // FNT only issue, non-breakout ports have breakout config
    bool fr_breakout_fix = 293;

    // Cisco b/421356455
    // numPhysicalChannels is not supported
    bool num_physical_channels_unsupported = 294;

    // UnsupportedQoSOutputServicePolicy for devices that do not support qos output service-policy
    bool unsupported_qos_output_service_policy = 295;

    // InterfaceOutputQueueNonStandardName for devices with non-standard output queue names
    bool interface_output_queue_non_standard_name = 296;

    // MplsExpIngressClassifierUnsupported for devices that do not support ingress mpls exp field classification
    bool mpls_exp_ingress_classifier_oc_unsupported = 297;

    // Devices that do not propagate IGP metric through redistribution
    bool default_no_igp_metric_propagation = 298;

    // Skip setting send-community-type in bgp peer-group config
    bool skip_bgp_peer_group_send_community_type = 299;
    
    // Devices that need explicit swap_src_dst_mac set with loopback_mode
    // Nokia b/430183279
    bool explicit_swap_src_dst_mac_needed_for_loopback_mode = 301;

    // link_local_instead_of_nh is set to true for devices that give
    // link-local address instead of NH in AFT.
    bool link_local_instead_of_nh = 302;

    // low_scale_aft returns true if device requires low scale AFT.
    bool low_scale_aft = 303;
    
    // Devices that do not support system-description config path
    // Nokia b/431929861
    bool missing_system_description_config_path = 304;

    // Juniper  b/428613305
    // FEC uncorrectable errors accumulate over time and are not cleared unless the component is reset on target
    bool non_interval_fec_error_counter = 305;

    // Device does not support ntp source address
    bool ntp_source_address_unsupported = 306;

    // Devices does not support static mpls lsp
    bool static_mpls_lsp_oc_unsupported = 307;

    // Device doesnot support gre enacapsulation
    bool gre_decapsulation_oc_unsupported = 308;

    // SRGB and SLGB config through OC is not reflecting
    bool isis_srgb_srlb_unsupported = 309;

    // Prefix segment configuration not supported
    bool isis_sr_prefix_segment_config_unsupported = 310;

    // node segment configuration not supported
    bool isis_sr_node_segment_config_unsupported = 311;

    // Devices that do not support policy forwarding on next-hop
    bool policy_forwarding_to_next_hop_oc_unsupported = 312;
    // Cisco: b/402672689
    // Devices that support sflow ingress min sampling rate of 1/N with N<1,000,000 can use
    // this deviation to set specific value of N. Returns N=1,000,000 by default.
    uint32 sflow_ingress_min_sampling_rate = 313;

    // DUT not supporting with qos remarking
    // Arista: b/415889077
    bool qos_remark_oc_unsupported = 314;

    // Devices that do not support policy forwarding encapsulate gre action
    // Arista: b/409347274
    bool policy_forwarding_gre_encapsulation_oc_unsupported = 315;
  
    // policy rule based counters unsupported
    // Arista : https://partnerissuetracker.corp.google.com/issues/425628787
    bool policy_rule_counters_oc_unsupported = 316;

    // Devices that must have OTN to ETH assignment.
    // Arista : https://partnerissuetracker.corp.google.com/issues/434922681
    bool otn_to_eth_assignment = 317;
    
    // Devices that do not support import export policies configured in network instance
    bool network_instance_import_export_policy_oc_unsuppored = 318;

    // Device does not support 'origin' field in gNMI/gNOI RPC paths.
    // Arista: https://partnerissuetracker.corp.google.com/issues/439656904
    bool skip_origin = 319;

    // Devices that support pre-defined max ecmp paths
    // Juniper b/422688435
    bool predefined_max_ecmp_paths = 320;

    // b/425503156
    // Device does not support decapsulation group
    bool decapsulate_gue_oc_unsupported = 321;

    // Device does not support line-port configuration on optical channel
    // components for Nokia and Arista.
    bool line_port_unsupported = 322;

    // routing-policy bgp community needs to use REPLACE option
    // Arista b/443044881
    bool use_bgp_set_community_option_type_replace = 323;

    // Devices that do not support global max ecmp paths
    // Arista b/445097297
    bool global_max_ecmp_paths_unsupported = 324;

    // Devices that do not support configuring a two rate three color policer through OC
    // Arista: https://partnerissuetracker.corp.google.com/issues/442749011
    bool qos_two_rate_three_color_policer_oc_unsupported = 325;

    // Devices that do not support load balance policies 
    // Arista: https://partnerissuetracker.corp.google.com/issues/445043741
    bool load_balance_policy_oc_unsupported = 326;

    // Devices that do not support gribi records
    // Cisco: https://partnerissuetracker.corp.google.com/issues/445304668
    bool gribi_records_unsupported = 327;
  
    // Devices without breakout mode support for full rate.
    // Nokia: b/435502032
    bool breakout_mode_unsupported_for_eight_hundred_gb = 328;

    // Devices without port speed and duplex mode support for interface config.
    // Nokia: b/435502032
    bool port_speed_duplex_mode_unsupported_for_interface_config = 329;

    // Devices that need explicit breakout interface config.
    // Nokia: b/435502032
    bool explicit_breakout_interface_config = 330;

    // Devices do not support threshold container under
    // /components/component/transceiver. Translate from native ST with the
    // specified functional translator. See ciscoxr-laser-ft.
    // Cisco: b/429233045
    string ciscoxr_laser_ft = 331;

    // OC state path for the lower priority next hop not supported.
    // Arista: b/447502389
    bool telemetry_not_supported_for_low_priority_nh = 332;

    // Devices that do not support match-as-path-set
    // Arista b/434583178
    bool match_as_path_set_unsupported = 333;

    // Same apply-policy under peer-group and peer-group/afi-safi unsupported
    // Arista b/413225712
    bool same_afi_safi_and_peergroup_policies_unsupported = 334;

    // Devices that do not support syslog OC configuration for below OC paths.
    // '/system/logging/remote-servers/remote-server/config/network-instance'
    // Cisco: b/447513282
    bool syslog_oc_unsupported = 335;

    // Devices that do not support transceiver config enable leaf
    // Nokia b/414842051
    bool transceiver_config_enable_unsupported = 336;
    
    // Devices that do not support aft summary oc path
    // Cisco: https://issuetracker.google.com/450898206
    bool aft_summary_oc_unsupported = 337;

    // Devices that do not support isis lsp tlvs
    // Arista: https://issuetracker.google.com/450898200
    bool isis_lsp_tlvs_oc_unsupported = 338;

    // Devices that do not support isis adjancy with STREAM telemetry
    // Nokia: https://issuetracker.google.com/452295044
    bool isis_adjacency_stream_unsupported = 339;

<<<<<<< HEAD
    //Indirect next-hop using a direct interface IP is not supported.
    // Nokia b/428883444
    bool indirect_nh_with_ip_address_unsupported = 328;

=======
    // Device does not support sid_per_interface_counter_unsupported
    // Cisco b/447350490
    bool sid_per_interface_counter_unsupported = 340;

    //  Juniper does not support localhost yet
    //  b/448173472
    bool localhost_for_containerz = 341;
    
    // Juniper: b/434633267
    // Devices that do not support oc path for aggregate bandwidth policy
    // action.
    bool aggregate_bandwidth_policy_action_unsupported = 342;

    // Juniper: b/434633267
    // Devices that do not support oc path for auto link bandwidth.
    bool auto_link_bandwidth_unsupported = 343;

    // Juniper: b/434633267
    // Devices that do not support oc path for advertised cumulative link
    // bandwidth.
    bool advertised_cumulative_lbw_oc_unsupported = 344;

    // disable hardware nexthop proxying
    // Arista : https://partnerissuetracker.corp.google.com/issues/422275961
    bool disable_hardware_nexthop_proxy = 345;

    // Devices does not support uRPF configuration.
    // Arista https://partnerissuetracker.corp.google.com/issues/444942109
    bool urpf_config_oc_unsupported = 346;

    // Devices does not support NextNetworkInstance configuration.
    // Arista https://partnerissuetracker.corp.google.com/issues/457884385
    bool static_route_next_network_instance_oc_unsupported = 347;

    // Devices that do not support configuring gnpsi through OpenConfig
    // Arista: https://partnerissuetracker.corp.google.com/issues/433989578
    // GNPSI support PR: https://github.com/openconfig/public/pull/1385
    bool gnpsi_oc_unsupported = 348;

    // Device does not support to disable bgp GR-HELPER.
    // Nokia: b/455781430
    bool bgp_gr_helper_disable_unsupported = 349;

    // Device does not support bgp GR-RESTART under AFI/SAFI.
    // Cisco: b/455784294
    bool bgp_graceful_restart_under_afi_safi_unsupported = 350;

    // Device does not support adding remote-syslog config under non-default VRF
    // Cisco: https://partnerissuetracker.corp.google.com/u/0/issues/459659437
    bool syslog_non_default_vrf_unsupported = 351;
    
>>>>>>> 98497ba8
    // Reserved field numbers and identifiers.
    reserved 84, 9, 28, 20, 38, 43, 90, 97, 55, 89, 19, 36, 35, 40, 113, 131, 141, 173, 234, 254, 231, 300;
  }

  message PlatformExceptions {
    Platform platform = 1;
    Deviations deviations = 2;
  }

  // The `platform` field for each `platform_exceptions` should be mutually
  // exclusive. Duplicate matches will result in a test failure.
  repeated PlatformExceptions platform_exceptions = 5;

  enum Tags {
    TAGS_UNSPECIFIED = 0;
    TAGS_AGGREGATION = 1;
    TAGS_DATACENTER_EDGE = 2;
    TAGS_EDGE = 3;
    TAGS_TRANSIT = 4;
  }

  // The `tags` used to identify the area(s) testcase applies to. An empty tag
  // is the default implying it applies to all areas.
  repeated Tags tags = 6;

  // Whether this test only checks paths for presence rather than semantic
  // checks.
  bool path_presence_test = 7;
}<|MERGE_RESOLUTION|>--- conflicted
+++ resolved
@@ -994,12 +994,6 @@
     // Nokia: https://issuetracker.google.com/452295044
     bool isis_adjacency_stream_unsupported = 339;
 
-<<<<<<< HEAD
-    //Indirect next-hop using a direct interface IP is not supported.
-    // Nokia b/428883444
-    bool indirect_nh_with_ip_address_unsupported = 328;
-
-=======
     // Device does not support sid_per_interface_counter_unsupported
     // Cisco b/447350490
     bool sid_per_interface_counter_unsupported = 340;
@@ -1051,7 +1045,10 @@
     // Cisco: https://partnerissuetracker.corp.google.com/u/0/issues/459659437
     bool syslog_non_default_vrf_unsupported = 351;
     
->>>>>>> 98497ba8
+    //Indirect next-hop using a direct interface IP is not supported.
+    // Nokia b/428883444
+    bool indirect_nh_with_ip_address_unsupported = 328;
+
     // Reserved field numbers and identifiers.
     reserved 84, 9, 28, 20, 38, 43, 90, 97, 55, 89, 19, 36, 35, 40, 113, 131, 141, 173, 234, 254, 231, 300;
   }
