--- conflicted
+++ resolved
@@ -919,12 +919,6 @@
     // Juniper b/422688435
      bool predefined_max_ecmp_paths = 320;
 
-<<<<<<< HEAD
-    // Devices that do not support transceiver config enable leaf
-    // Nokia b/414842051
-    bool transceiver_config_enable_unsupported = 321;
-     
-=======
     // b/425503156
     // Device does not support decapsulation group
     bool decapsulate_gue_oc_unsupported = 321;
@@ -945,7 +939,10 @@
     // Arista: https://partnerissuetracker.corp.google.com/issues/442749011
     bool qos_two_rate_three_color_policer_oc_unsupported = 325;
 
->>>>>>> cbbda2cc
+    // Devices that do not support transceiver config enable leaf
+    // Nokia b/414842051
+    bool transceiver_config_enable_unsupported = 326;
+    
     // Reserved field numbers and identifiers.
     reserved 84, 9, 28, 20, 38, 43, 90, 97, 55, 89, 19, 36, 35, 40, 113, 131, 141, 173, 234, 254, 231, 146;
   }
