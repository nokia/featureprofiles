// Copyright 2023 Google LLC
//
// Licensed under the Apache License, Version 2.0 (the "License");
// you may not use this file except in compliance with the License.
// You may obtain a copy of the License at
//
//      https://www.apache.org/licenses/LICENSE-2.0
//
// Unless required by applicable law or agreed to in writing, software
// distributed under the License is distributed on an "AS IS" BASIS,
// WITHOUT WARRANTIES OR CONDITIONS OF ANY KIND, either express or implied.
// See the License for the specific language governing permissions and
// limitations under the License.

syntax = "proto3";

package openconfig.testing;

import "github.com/openconfig/ondatra/proto/testbed.proto";

// Metadata about a Feature Profiles test.
message Metadata {
  // UUID of the test.
  string uuid = 1;
  // ID of the test in the test plan.
  string plan_id = 2;
  // One-line description of the test.
  string description = 3;

  // Types of testbeds on which the test may run.
  enum Testbed {
    TESTBED_UNSPECIFIED = 0;
    TESTBED_DUT = 1;
    TESTBED_DUT_DUT_4LINKS = 2;
    TESTBED_DUT_ATE_2LINKS = 3;
    TESTBED_DUT_ATE_4LINKS = 4;
    TESTBED_DUT_ATE_9LINKS_LAG = 5;
    TESTBED_DUT_DUT_ATE_2LINKS = 6;
    TESTBED_DUT_ATE_8LINKS = 7;
    TESTBED_DUT_400ZR = 8;
    TESTBED_DUT_400ZR_PLUS = 9;
    TESTBED_DUT_400ZR_100G_4LINKS = 10;
    TESTBED_DUT_400FR_100G_4LINKS = 11;
    TESTBED_DUT_ATE_5LINKS = 12;
  }
  // Testbed on which the test is intended to run.
  Testbed testbed = 4;

  message Platform {
    // Vendor of the device.
    ondatra.Device.Vendor vendor = 1;
    // Regex for hardware model of the device.
    // The empty string will match any hardware model.
    string hardware_model_regex = 3;
    // Regex for software version of the device.
    // The empty string will match any software version.
    string software_version_regex = 4;
    // Reserved field numbers and identifiers.
    reserved 2;
    reserved "hardware_model";
  }

  message Deviations {
    // Device does not support interface/ipv4/enabled,
    // so suppress configuring this leaf.
    bool ipv4_missing_enabled = 1;
    // Device does not support fragmentation bit for traceroute.
    bool traceroute_fragmentation = 2;
    // Device only support UDP as l4 protocol for traceroute.
    bool traceroute_l4_protocol_udp = 3;
    // Device does not support
    // bgp/neighbors/neighbor/afi-safis/afi-safi/state/prefixes/received-pre-policy.
    bool prepolicy_received_routes = 4;
    // Expected ucmp traffic tolerance. Minimum value is 0.2, anything less
    // will be coerced to 0.2.
    // Juniper: partnerissuetracker.corp.google.com/282234301
    // Cisco: partnerissuetracker.corp.google.com/279477633
    double hierarchical_weight_resolution_tolerance = 5;
    // Device skip isis multi-topology check if value is true.
    bool isis_multi_topology_unsupported = 6;
    // Disable isis level1 under interface mode on the device if value is true.
    bool isis_interface_level1_disable_required = 7;
    // Set isis af ipv6 single topology on the device if value is true.
    bool isis_single_topology_required = 8;
    // Don't set isis instance enable flag on the device if value is true.
    bool isis_instance_enabled_required = 10;
    // Set and validate isis interface address family enable on the device if
    // value is true.
    bool missing_isis_interface_afi_safi_enable = 11;
    // Don't set isis global authentication-check on the device if value is
    // true.
    bool isis_global_authentication_not_required = 12;
    // Configure CSNP, LSP and PSNP under level authentication explicitly if
    // value is true.
    bool isis_explicit_level_authentication_config = 13;
    // Device skip isis restart-suppress check if value is true.
    bool isis_restart_suppress_unsupported = 14;
    // Device does not support interface/ipv4(6)/neighbor.
    // Cisco: partnerissuetracker.corp.google.com/268243828
    bool ip_neighbor_missing = 15;
    // Device requires separate reboot to activate OS.
    bool osactivate_noreboot = 16;
    // Device requires OS installation on standby RP as well as active RP.
    bool osinstall_for_standby_rp = 17;
    // Set this flag for LLDP interface config to override the global config.
    bool lldp_interface_config_override_global = 18;
    // Skip check for
    // bgp/neighbors/neighbor/state/messages/received/last-notification-error-code
    // leaf missing case.
    bool missing_bgp_last_notification_error_code = 21;
    // Device does not support interface-ref configuration when applying
    // features to interface.
    bool interface_ref_config_unsupported = 22;
    // Device does not support these state paths.
    // Juniper: partnerissuetracker.corp.google.com/279470921
    bool state_path_unsupported = 23;
    // Device requires Ipv6 to be enabled on interface for gRIBI NH programmed
    // with destination mac address.
    // Juniper: partnerissuetracker.corp.google.com/267642089
    bool ipv6_enable_for_gribi_nh_dmac = 24;
    // Device requires additional config for ECN.
    // Juniper: partnerissuetracker.corp.google.com/277657269
    bool ecn_profile_required_definition = 25;
    // Device does not support interface ipv6 discarded packet statistics.
    // Juniper: partnerissuetracker.corp.google.com/277762075
    bool ipv6_discarded_pkts_unsupported = 26;
    // Device does not support drop and weight leaves under queue management
    // profile.
    // Juniper: partnerissuetracker.corp.google.com/279471405
    bool drop_weight_leaves_unsupported = 27;
    // Config pushed through origin CLI takes precedence over config pushed
    // through origin OC.
    // Juniper: partnerissuetracker.corp.google.com/270474468
    bool cli_takes_precedence_over_oc = 29;
    // Device does not support weight above 100.
    // Juniper: partnerissuetracker.corp.google.com/277066804
    bool scheduler_input_weight_limit = 30;
    // Device does not support id leaf for SwitchChip components.
    // Juniper: partnerissuetracker.corp.google.com/277134501
    bool switch_chip_id_unsupported = 31;
    // Device does not support backplane-facing-capacity leaves for some of the
    // components.
    // Juniper: partnerissuetracker.corp.google.com/277134501
    bool backplane_facing_capacity_unsupported = 32;
    // Device only supports querying counters from the state container, not from
    // individual counter leaves.
    bool interface_counters_from_container = 33;
    // Use this deviation when the device does not support a mix of tagged and
    // untagged subinterfaces.
    // Juniper: partnerissuetracker.corp.google.com/267822588
    bool no_mix_of_tagged_and_untagged_subinterfaces = 34;
    // Device does not support reporting software version according to the
    // requirements in gNMI-1.10.
    // Juniper: partnerissuetracker.corp.google.com/278764547
    bool sw_version_unsupported = 37;
    // Device does not support telemetry path /components/component/storage.
    // Juniper: partnerissuetracker.corp.google.com/284239001
    bool storage_component_unsupported = 39;
    // Device requires port-speed to be set because its default value may not be
    // usable.
    bool explicit_port_speed = 41;
    // Device requires explicit attachment of an interface or subinterface to
    // the default network instance.
    // Nokia: partnerissuetracker.corp.google.com/260928639
    bool explicit_interface_in_default_vrf = 42;
    // Device is missing subinterface packet counters for IPv4/IPv6.
    bool subinterface_packet_counters_missing = 44;
    // Connect-retry is not supported
    // /bgp/neighbors/neighbor/timers/config/connect-retry.
    bool connect_retry = 45;
    // Device does not support programming a gribi flow with a next-hop entry of
    // mac-address only.
    bool gribi_mac_override_with_static_arp = 46;
    // Set true for device that does not support route-policy under AFI/SAFI.
    bool route_policy_under_afi_unsupported = 47;
    // Device does not support using gNOI to reboot the Fabric Component.
    bool gnoi_fabric_component_reboot_unsupported = 48;
    // Device does not support the ntp nondefault vrf case.
    bool ntp_non_default_vrf_unsupported = 49;
    // Device does not support setting the L2 MTU. OpenConfig allows a device to
    // enforce that L2 MTU, which has a default value of 1514, must be set to a
    // higher value than L3 MTU.
    // Arista: partnerissuetracker.corp.google.com/243445300
    bool omit_l2_mtu = 50;
    // Skip power admin for controller card
    bool skip_controller_card_power_admin = 51;
    // Device requires the banner to have a delimiter character.
    string banner_delimiter = 60;
    // Allowed tolerance for BGP traffic flow while comparing for pass or fail
    // condition.
    int32 bgp_tolerance_value = 61;
    // Device requires additional time to complete post delete link
    // qualification cleanup.
    bool link_qual_wait_after_delete_required = 62;
    // The response of gNOI reboot status is a single value (not a list), so the
    // device requires explict component path to account for a situation when
    // there is more than one active reboot requests.
    // Arista: partnerissuetracker.corp.google.com/245550570
    bool gnoi_status_empty_subcomponent = 63;
    // Device requiries explicit deletion of network-instance table.
    bool network_instance_table_deletion_required = 64;
    // Device requires a BGP session reset to utilize a new MD5 key.
    bool bgp_md5_requires_reset = 65;
    // Devices do not count dequeued and deleted packets as drops.
    // Arista: partnerissuetracker.corp.google.com/275384848
    bool dequeue_delete_not_counted_as_drops = 66;
    // Device only supports RIB ack, so tests that normally expect FIB_ACK will
    // allow just RIB_ACK.
    bool gribi_riback_only = 67;
    // Device requires that aggregate Port-Channel and its members be defined in
    // a single gNMI Update transaction at /interfaces; otherwise lag-type will
    // be dropped, and no member can be added to the aggregate.
    // Arista: partnerissuetracker.corp.google.com/201574574
    bool aggregate_atomic_update = 68;
    // Device returns no value for some OpenConfig paths if the operational
    // value equals the default.
    // Arista: partnerissuetracker.corp.google.com/258286131
    bool missing_value_for_defaults = 69;
    // The name used for the static routing protocol.  The default name in
    // OpenConfig is \"DEFAULT\" but some devices use other names.
    // Arista: partnerissuetracker.corp.google.com/269699737
    string static_protocol_name = 70;
    // Device currently uses component name instead of a full openconfig path,
    // so suppress creating a full oc compliant path for subcomponent.
    bool gnoi_subcomponent_path = 71;
    // When configuring interface, config VRF prior config IP address.
    // Arista: partnerissuetracker.corp.google.com/261958938
    bool interface_config_vrf_before_address = 72;
    // Device requires using the deprecated openconfig-vlan:vlan/config/vlan-id
    // or openconfig-vlan:vlan/state/vlan-id leaves.
    // Arista: partnerissuetracker.corp.google.com/261085885
    bool deprecated_vlan_id = 73;
    // Device requires gRIBI MAC Override using Static ARP + Static Route
    // Arista: partnerissuetracker.corp.google.com/234635355
    bool gribi_mac_override_static_arp_static_route = 74;
    // Device requires interface enabled leaf booleans to be explicitly set to
    // true.
    bool interface_enabled = 75;
    // Skip checking QOS octet stats for interface.
    // Arista: partnerissuetracker.corp.google.com/283541442
    bool qos_octets = 76;
    // Device CPU components do not map to a FRU parent component in the OC
    // tree.
    bool cpu_missing_ancestor = 77;
    // Device needs subinterface 0 to be routed for non-zero sub-interfaces.
    bool require_routed_subinterface_0 = 78;
    // Device does not report last-switchover-reason as USER_INITIATED for
    // gNOI.SwitchControlProcessor.
    bool gnoi_switchover_reason_missing_user_initiated = 79;
    // The name used for the default network instance for VRF.  The default name
    // in OpenConfig is \"DEFAULT\" but some legacy devices still use
    // \"default\".
    string default_network_instance = 80;
    // Device allows unset Election ID to be primary.
    bool p4rt_unsetelectionid_primary_allowed = 81;
    // Device sets ALREADY_EXISTS status code for all backup client responses.
    bool bkup_arbitration_resp_code = 82;
    // Device requires IPOverIP decapsulation for backup NHG without interfaces.
    bool backup_nhg_requires_vrf_with_decap = 83;
    // Devices don't support configuring ISIS /afi-safi/af/config container.
    bool isis_interface_afi_unsupported = 85;
    // Devices don't support modify table entry operation in P4 Runtime.
    bool p4rt_modify_table_entry_unsupported = 86;
    // Parent of OS component is of type SUPERVISOR or LINECARD.
    bool os_component_parent_is_supervisor_or_linecard = 87;
    // Parent of OS component is of type CHASSIS.
    bool os_component_parent_is_chassis = 88;
    // Devices require configuring the same ISIS Metrics for Level 1 when
    // configuring Level 2 Metrics.
    bool isis_require_same_l1_metric_with_l2_metric = 91;
    // Devices require configuring the same OSPF setMetric when BGP
    // SetMED is configured.
    bool bgp_set_med_requires_equal_ospf_set_metric = 92;
    // Devices require configuring subinterface with tagged vlan for p4rt
    // packet in.
    bool p4rt_gdp_requires_dot1q_subinterface = 93;
    // ATE port link state operations are a no-op in KNE/virtualized
    // environments.
    bool ate_port_link_state_operations_unsupported = 94;
    // Creates a user and assigns role/rbac to said user via native model.
    bool set_native_user = 95;
    // Device does not support telemetry path
    // /components/component/cpu/utilization/state/avg for linecards' CPU card.
    bool linecard_cpu_utilization_unsupported = 98;
    // Device does not support consistent component names for GNOI and GNMI.
    bool consistent_component_names_unsupported = 99;
    // Device does not support telemetry path
    // /components/component/cpu/utilization/state/avg for controller cards'
    // CPU card.
    bool controller_card_cpu_utilization_unsupported = 100;
    // Device does not support counter for fabric block lost packets.
    bool fabric_drop_counter_unsupported = 101;
    // Device does not support memory utilization related leaves for linecard
    // components.
    bool linecard_memory_utilization_unsupported = 102;
    // Device does not support telemetry path
    // /qos/interfaces/interface/input/virtual-output-queues/voq-interface/queues/queue/state/dropped-pkts.
    bool qos_voq_drop_counter_unsupported = 103;
    // ATE IPv6 flow label unsupported in KNE/virtualized environments.
    bool ate_ipv6_flow_label_unsupported = 104;
    // Devices do not support configuring isis csnp-interval timer.
    // Arista: partnerissuetracker.corp.google.com/299283216
    bool isis_timers_csnp_interval_unsupported = 105;
    // Devices do not support telemetry for isis counter:
    // manual-address-drop-from-areas.
    // Arista: partnerissuetracker.corp.google.com/299285115
    bool isis_counter_manual_address_drop_from_areas_unsupported = 106;
    // Devices do not support telemetry for isis counter: part-changes.
    // Arista: partnerissuetracker.corp.google.com/317086576
    bool isis_counter_part_changes_unsupported = 107;
    // Devices do not support threshold container under
    // /components/component/transceiver.
    bool transceiver_thresholds_unsupported = 108;
    // Update interface loopback mode using raw gnmi API due to server version.
    bool interface_loopback_mode_raw_gnmi = 109;
    // Devices do not support showing negotiated tcp mss value in bgp tcp mss
    // telemetry. Juniper: b/300499125
    bool skip_tcp_negotiated_mss_check = 110;
    // Devices don't support ISIS-Lsp metadata paths: checksum, sequence-number,
    // remaining-lifetime.
    bool isis_lsp_metadata_leafs_unsupported = 111;
    // QOS queue requires configuration with queue-id
    bool qos_queue_requires_id = 112;
    // QOS requires buffer-allocation-profile configuration
    bool qos_buffer_allocation_config_required = 114;
    // Devices do not support configuring ExtendedNextHopEncoding at the BGP
    // global level. Arista:
    // https://partnerissuetracker.corp.google.com/issues/203683090
    bool bgp_global_extended_next_hop_encoding_unsupported = 115;
    // OC unsupported for BGP LLGR disable.
    // Juniper: b/303479602
    bool bgp_llgr_oc_undefined = 116;
    // Device does not support tunnel interfaces state paths
    // Juniper: partnerissuetracker.corp.google.com/300111031
    bool tunnel_state_path_unsupported = 117;
    // Device does not support tunnel interfaces source and destination address
    // config paths Juniper: partnerissuetracker.corp.google.com/300111031
    bool tunnel_config_path_unsupported = 118;
    // Cisco: Device does not support same minimun and maximum threshold value
    // in QOS ECN config.
    bool ecn_same_min_max_threshold_unsupported = 119;
    // Cisco: QOS requires scheduler configuration.
    bool qos_scheduler_config_required = 120;
    // Cisco: Device does not support set weight config under QOS ECN
    // configuration.
    bool qos_set_weight_config_unsupported = 121;
    // Cisco: Device does not support these get state path.
    bool qos_get_state_path_unsupported = 122;
    // Devices requires enabled leaf under isis level
    // Juniper: partnerissuetracker.corp.google.com/302661486
    bool isis_level_enabled = 123;
    // Devices which require to use interface-id format of interface name +
    // .subinterface index with Interface-ref container
    bool interface_ref_interface_id_format = 124;
    // Devices does not support member link loopback
    // Juniper: b/307763669
    bool member_link_loopback_unsupported = 125;
    // Device does not support PLQ operational status check on interface
    // Juniper: b/308990185
    bool skip_plq_interface_oper_status_check = 126;
    // Device set received prefix limits explicitly under prefix-limit-received
    // rather than "prefix-limit"
    bool bgp_explicit_prefix_limit_received = 127;
    // Device does not configure BGP maximum routes correctly when max-prefixes
    // leaf is configured
    bool bgp_missing_oc_max_prefixes_configuration = 128;
    // Devices which needs to skip checking AFI-SAFI disable.
    // Juniper: b/310698466
    bool skip_bgp_session_check_without_afisafi = 129;
    // Devices that have separate naming conventions for hardware resource name
    // in /system/ tree and /components/ tree.
    bool mismatched_hardware_resource_name_in_component = 130;
    // Device does not support reboot status check on subcomponents.
    bool gnoi_subcomponent_reboot_status_unsupported = 132;
    // Devices exports routes from all protocols to BGP if the export-policy is
    // ACCEPT Juniper: b/308970803
    bool skip_non_bgp_route_export_check = 133;
    // Devices do not support path
    // /network-instances/network-instance/protocols/protocol/isis/levels/level/state/metric-style
    // Arista: https://partnerissuetracker.corp.google.com/issues/317064733
    bool isis_metric_style_telemetry_unsupported = 134;
    // Devices do not support configuring Interface-ref under Static-Route
    // Next-Hop
    bool static_route_next_hop_interface_ref_unsupported = 135;
    // Devices which does not support nexthop index state
    // Juniper: b/304729237
    bool skip_static_nexthop_check = 136;
    // Device doesn't support router advertisement enable and mode config
    // Juniper: b/316173974
    bool ipv6_router_advertisement_config_unsupported = 138;
    // Devices does not support setting prefix limit exceeded flag.
    // Juniper : b/317181227
    bool prefix_limit_exceeded_telemetry_unsupported = 139;
    // Skip setting allow-multiple-as while configuring eBGP
    // Arista: partnerissuetracker.corp.google.com/issues/317422300
    bool skip_setting_allow_multiple_as = 140;
    // Devices does not support mixed prefix length in gribi.
    // Juniper: b/307824407
    bool gribi_decap_mixed_plen_unsupported = 143;
    // Skip setting isis-actions set-level while configuring routing-policy
    // statement action
    bool skip_isis_set_level = 144;
    // Skip setting isis-actions set-metric-style-type while configuring
    // routing-policy statement action
    bool skip_isis_set_metric_style_type = 145;
    // Skip setting match-prefix-set match-set-options while configuring
    // routing-policy statement condition
    bool skip_set_rp_match_set_options = 146;
    // Skip setting disable-metric-propagation while configuring
    // table-connection
    bool skip_setting_disable_metric_propagation = 147;
    // Devices do not support BGP conditions match-community-set
    bool bgp_conditions_match_community_set_unsupported = 148;
    // Device requires match condition for ethertype v4 and v6 for default rule
    // with network-instance default-vrf in policy-forwarding.
    bool pf_require_match_default_rule = 149;
    // Devices missing component tree mapping from hardware port
    // to optical channel.
    bool missing_port_to_optical_channel_component_mapping = 150;
    // Skip gNMI container OP tc.
    // Cisco: https://partnerissuetracker.corp.google.com/issues/322291556
    bool skip_container_op = 151;
    // Reorder calls for vendor compatibility.
    // Cisco: https://partnerissuetracker.corp.google.com/issues/322291556
    bool reorder_calls_for_vendor_compatibilty = 152;
    // Add missing base config using cli.
    // Cisco: https://partnerissuetracker.corp.google.com/issues/322291556
    bool add_missing_base_config_via_cli = 153;
    // skip_macaddress_check returns true if mac address for an interface via
    // gNMI needs to be skipped. Cisco:
    // https://partnerissuetracker.corp.google.com/issues/322291556
    bool skip_macaddress_check = 154;
    // Devices are having native telemetry paths for BGP RIB verification.
    // Juniper : b/306144372
    bool bgp_rib_oc_path_unsupported = 155;
    // Skip setting prefix-set mode while configuring prefix-set routing-policy
    bool skip_prefix_set_mode = 156;
    // Devices set metric as preference for static next-hop
    bool set_metric_as_preference = 157;
    // Devices don't support having an IPv6 static Route with an IPv4 address
    // as next hop and requires configuring a static ARP entry.
    // Arista: https://partnerissuetracker.corp.google.com/issues/316593298
    bool ipv6_static_route_with_ipv4_next_hop_requires_static_arp = 158;
    // Device requires policy-forwarding rules to be in sequential order in the
    // gNMI set-request.
    bool pf_require_sequential_order_pbr_rules = 159;
    // Device telemetry missing next hop metric value.
    // Arista: https://partnerissuetracker.corp.google.com/issues/321010782
    bool missing_static_route_next_hop_metric_telemetry = 160;
    // Device does not support recursive resolution of static route next hop.
    // Arista: https://partnerissuetracker.corp.google.com/issues/314449182
    bool unsupported_static_route_next_hop_recurse = 161;
    // Device missing telemetry for static route that has DROP next hop.
    // Arista: https://partnerissuetracker.corp.google.com/issues/330619816
    bool missing_static_route_drop_next_hop_telemetry = 162;
    // Device missing 400ZR optical-channel tunable parameters telemetry:
    // min/max/avg.
    // Arista: https://partnerissuetracker.corp.google.com/issues/319314781
    bool missing_zr_optical_channel_tunable_parameters_telemetry = 163;
    // Device that does not support packet link qualification reflector packet
    // sent/received stats.
    bool plq_reflector_stats_unsupported = 164;
    // Device that does not support PLQ Generator max_mtu to be atleast >= 8184.
    uint32 plq_generator_capabilities_max_mtu = 165;
    // Device that does not support PLQ Generator max_pps to be atleast >=
    // 100000000.
    uint64 plq_generator_capabilities_max_pps = 166;
    // Support for bgp extended community index
    bool bgp_extended_community_index_unsupported = 167;
    // Support for bgp community set refs
    bool bgp_community_set_refs_unsupported = 168;
    // Arista device needs CLI knob to enable WECMP feature
    bool rib_wecmp = 169;
    // Device not supporting table-connection need to set this true
    bool table_connections_unsupported = 170;
    // Configure tag-set using vendor native model
    bool use_vendor_native_tag_set_config = 171;
    // Skip setting send-community-type in bgp global config
    bool skip_bgp_send_community_type = 172;
    // Support for bgp actions set-community method
    bool bgp_actions_set_community_method_unsupported = 174;
    // Ensure no configurations exist under BGP Peer Groups
    bool set_no_peer_group = 175;
    // Bgp community member is a string
    bool bgp_community_member_is_a_string = 176;
    // Flag to indicate whether IPv4 static routes with IPv6 next-hops are
    // unsupported.
    bool ipv4_static_route_with_ipv6_nh_unsupported = 177;
    // Flag to indicate whether IPv6 static routes with IPv4 next-hops are
    // unsupported.
    bool ipv6_static_route_with_ipv4_nh_unsupported = 178;
    // Flag to indicate support for static routes that simply drop packets
    bool static_route_with_drop_nh = 179;
    // Flag to indicate support for static routes that can be configured with an
    // explicit metric.
    bool static_route_with_explicit_metric = 180;
    // Support for bgp default import/export policy
    bool bgp_default_policy_unsupported = 181;
    // Flag to enable bgp explicity on default vrf
    // Arista: b/329094094#comment9
    bool explicit_enable_bgp_on_default_vrf = 182;
    // tag-set is not a real separate entity, but is embedded in the policy
    // statement. this implies that 1. routing policy tag set name needs to be
    // '<policy name> <statement name>'
    // 2. only one policy statement can make use of a tag-set, and 3. tag must
    // be refered by a policy
    bool routing_policy_tag_set_embedded = 183;
    // Devices does not support allow multiple as under AFI/SAFI.
    // CISCO: b/340859662
    bool skip_afi_safi_path_for_bgp_multiple_as = 184;
    // Device does not support regex with routing-policy community-member.
    bool community_member_regex_unsupported = 185;
    // Support for same import policy attached to all AFIs for given
    // (src-protocol, dst-protocol, network-instance) triple Arista:
    // b/339645876#comment4
    bool same_policy_attached_to_all_afis = 186;
    // Devices needs to skip setting statement for policy to be applied as
    // action pass otherwise it will be configured as action done.
    // CISCO: b/338523730
    bool skip_setting_statement_for_policy = 187;
    // Devices does not support index specific attribute fetching and hence
    // wildcards has to be used.
    // CISCO: b/338523730
    bool skip_checking_attribute_index = 188;
    // Devices does not suppport policy-chaining, so needs to flatten policies
    // with multiple statements.
    // CISCO: b/338526243
    bool flatten_policy_with_multiple_statements = 189;
    // default_route_policy_unsupported is set to true for devices that do not
    // support default route policy.
    bool default_route_policy_unsupported = 190;
    // CISCO: b/339801843
    bool slaac_prefix_length128 = 191;
    // Devices does not support bgp max multipaths
    // Juniper: b/319301559
    bool bgp_max_multipath_paths_unsupported = 192;
    // Devices does not multipath config at neighbor or afisafi level
    // Juniper: b/341130490
    bool multipath_unsupported_neighbor_or_afisafi = 193;
    // Devices that do not support /components/component/state/model-name for
    // any component types.
    // Note that for model name to be supported, the
    // /components/component/state/model-name of the chassis component must be
    // equal to the canonical hardware model name of its device.
    bool model_name_unsupported = 194;
    // community_match_with_redistribution_unsupported is set to true for devices that do not support matching community at the redistribution attach point.
    bool community_match_with_redistribution_unsupported = 195;
    // Devices that do not support components/component/state/install-component
    // and components/component/state/install-position.
    bool install_position_and_install_component_unsupported = 196;
    // Encap tunnel is shut then zero traffic will flow to backup NHG
    bool encap_tunnel_shut_backup_nhg_zero_traffic = 197;
    // Flag to indicate support for max ecmp paths for isis.
    bool max_ecmp_paths = 198;
    // wecmp_auto_unsupported is set to true for devices that do not support auto wecmp
    bool wecmp_auto_unsupported = 199;
    // policy chaining, ie. more than one policy at an attachement point is not supported
    bool routing_policy_chaining_unsupported = 200;
    // isis loopback config required
    bool isis_loopback_required = 201;
    // weighted ecmp feature verification using fixed packet
    bool weighted_ecmp_fixed_packet_verification = 202;
    // Override default NextHop scale while enabling encap/decap scale
    // CISCO:
    bool override_default_nh_scale = 203;
    // Devices that donot support setting bgp extended community set
    bool bgp_extended_community_set_unsupported = 204;
    // Devices that do not support setting bgp extended community set refs
    bool bgp_set_ext_community_set_refs_unsupported = 205;
    // Devices that do not support deleting link bandwidth
    bool bgp_delete_link_bandwidth_unsupported = 206;
    // qos_inqueue_drop_counter_Unsupported is set to true for devices that do not support qos ingress queue drop counters.
    // Juniper: b/341130490
    bool qos_inqueue_drop_counter_unsupported = 207;
    // Devices that need bgp extended community enable explicitly
    bool bgp_explicit_extended_community_enable = 208;
    // devices that do not support match tag set condition
    bool match_tag_set_condition_unsupported = 209;
    // peer_group_def_bgp_vrf_unsupported is set to true for devices that do not support peer group definition under bgp vrf configuration.
    bool peer_group_def_ebgp_vrf_unsupported = 210;
    // redis_uconnected_under_ebgp_vrf_unsupported is set to true for devices that do not support redistribution of connected routes under ebgp vrf configuration.
    bool redis_connected_under_ebgp_vrf_unsupported = 211;
    // bgp_afisafi_in_default_ni_before_other_ni is set to true for devices that require certain afi/safis to be enabled
    // in default network instance (ni) before enabling afi/safis for neighbors in default or non-default ni.
    bool bgp_afi_safi_in_default_ni_before_other_ni = 212;
    // Devices which do not support default import export policy.
    bool default_import_export_policy_unsupported = 213;
    // ipv6_router_advertisement_interval_unsupported is set to true for devices that do not support ipv6 router advertisement interval configuration.
    bool ipv6_router_advertisement_interval_unsupported = 214;
    // Decap NH with NextHopNetworkInstance is unsupported
    bool decap_nh_with_nexthop_ni_unsupported = 215;
    // Juniper: b/356898098
    bool community_invert_any_unsupported = 216;
    // SFlow source address update is unsupported
    // Arista: b/357914789
    bool sflow_source_address_update_unsupported = 217;
    // Linklocal mask length is not 64
    // Cisco: b/368271859
    bool link_local_mask_len = 218;
    // use parent component for temperature telemetry
    bool use_parent_component_for_temperature_telemetry = 219;
    // component manufactured date is unsupported
    bool component_mfg_date_unsupported = 220;
    // trib protocol field under otn channel config unsupported
    bool otn_channel_trib_unsupported = 221;
    // ingress parameters under eth channel config unsupported
    bool eth_channel_ingress_parameters_unsupported = 222;
    // Cisco numbering for eth channel assignment starts from 1 instead of 0
    bool eth_channel_assignment_cisco_numbering = 223;
    // Devices needs time to update interface counters.
    bool interface_counters_update_delayed = 224;
    // device does not support a Healthz GET RPC against Chassis level component like "CHASSIS" or "Rack 0"
    bool chassis_get_rpc_unsupported = 225;
    // Leaf-ref validation for list keys which is enforced for Cisco and hence deviation
    // b/373581140
    bool power_disable_enable_leaf_ref_validation = 226;
    // Device does not support ssh server counters.
    bool ssh_server_counters_unsupported = 227;
    // True when the optical-channel operational-mode is unsupported.
    // Juniper: b/355456031
    bool operational_mode_unsupported = 228;
    // BGP session state idle is supported in passive mode instead of active
    // Cisco: b/376021545
    bool bgp_session_state_idle_in_passive_mode = 229;
    // EnableMultipathUnderAfiSafi returns true for devices that do not support multipath under /global path and instead support under global/afi/safi path
    // CISCO: b/376241033
    // CISCO: b/340859662
    bool enable_multipath_under_afi_safi = 230;
    // Cisco numbering for OTN channel assignment starts from 1 instead of 0
    bool otn_channel_assignment_cisco_numbering = 232;
    // Cisco pre-fec-ber inactive value for CISCO-ACACIA vendors
    bool cisco_pre_fec_ber_inactive_value = 233;
    // Device does not support bgp afi safi wildcard.
    // Cisco: b/379863985
    bool bgp_afi_safi_wildcard_not_supported = 235;
    // Nokia; b/304493065 comment#7 SRL native admin_enable for table-connections
    bool enable_table_connections = 236;
    // Device has default zero suppression.
    // Juniper : b/378646018
    bool no_zero_suppression = 237;
    // Cisco: b/378801305
    bool isis_interface_level_passive_unsupported = 238;
    // Cisco: b/378616912
    bool isis_dis_sysid_unsupported = 239;
    // Cisco: b/378616912
    bool isis_database_overloads_unsupported = 240;
    // Juniper: b/358534837
    // Devices that do not support setting med value using union type in OC.
    bool bgp_set_med_v7_unsupported = 241;
    // Cisco: b/388980373
    // default import policy for table connection unsupported is set to true for devices that do not support default import policy.
    bool tc_default_import_policy_unsupported = 242;
    // Cisco: b/388955361
    // table connection metric propagation unsupported is set to true for devices that do not support metric propagation.
    bool tc_metric_propagation_unsupported = 243;
    // Cisco: b/388980376
    // table connection attribute propagation unsupported is set to true for devices that do not support attribute propagation.
    bool tc_attribute_propagation_unsupported = 244;
    // Cisco: b/388955364
    // table connection subscription unsupported is set to true for devices that do not support subscription for table connection leaves.
    bool tc_subscription_unsupported = 245;
    // Cisco: b/388983709
    // default bgp instance name is used to set bgp instance name value other than DEFAULT
    string default_bgp_instance_name = 246;
    // Arista does not support ETHChannel rate-class
    bool channel_assignment_rate_class_parameters_unsupported = 247;

    // Arista: b/346557012  
    // Devices that do not support qos scheduler ingress policer.
    bool qos_scheduler_ingress_policer_unsupported = 248;

    // Arista: b/354689142
    // Devices that do not support gRIBIencap headers.
    bool gribi_encap_header_unsupported = 249;

    // Device does not support P4RT Capabilities rpc.
    // Cisco: b/385298158
    bool p4rt_capabilities_unsupported = 250;

    // Device does not support gNMI GET on root.
    // Cisco: b/385298159
    bool gnmi_get_on_root_unsupported = 251;

    // Device does not support packet processing aggregate drops.
    // Cisco: b/395567844
    bool packet_processing_aggregate_drops_unsupported = 252;

    // Device does not support fragment total drops.
    // Nokia: b/395553772
    bool fragment_total_drops_unsupported = 253;

    // Juniper: b/383145521
    // Device needs route policy reference to stream prefix set info.
    bool bgp_prefixset_req_routepol_ref = 255;

    // Devices that do not support oper-status for Integrated Circuits telemetry path
    // Juniper b/395551640
    bool oper_status_for_ic_unsupported = 256;

    // Nokia: b/383075189
    // ExplicitDcoConfig returns true if explicit configurations are required in module-functional-type for the transceiver
    bool explicit_dco_config = 257;
    // verify_expected_breakout_supported_config is used to verify on Cisco devices if optic supports a given breakout mode
    // Cisco:
    bool verify_expected_breakout_supported_config = 258;

    // bgp_aspathset_unsupported is set to true for devices that do not support as-path-set for bgp-defined-sets.
    // Juniper: b/330173167
    bool bgp_aspathset_unsupported = 259;

    // Devices that do not support SR IGP configuration
    // Cisco b/390502067
    bool sr_igp_config_unsupported = 260;

    // Cisco: b/404301960
    // Devices that block one IS-IS level specific authentication config attribute for P2P links. 
    // The same leafs can be set directly under ISIS Interface authentication /network-instances/network-instance/protocols/protocol/isis/interfaces/interface/authentication.
    bool set_isis_auth_with_interface_authentication_container = 261;

    // Devices that do not support GRE/GUE tunnel interface oc.
    // Juniper b/398171114
    bool gre_gue_tunnel_interface_oc_unsupported = 262;
    
    // Devices that do not support load-interval configuration
    bool load_interval_not_supported = 263;

    // SkipOpticalChannelOutputPowerInterval for devices that do not support optical-channel/output-power/interval leaf
    // Nokia b/394622454
    bool skip_optical_channel_output_power_interval = 264;

    // SkipTransceiverDescription for devices that do not support transceiver/description leaf
    // Nokia b/394622453
    bool skip_transceiver_description = 265;

    // Devices that do not support containerz config via OpenConfig.
    bool containerz_oc_unsupported = 266;

    // Device does not support BGP OC distance
    bool bgp_distance_oc_path_unsupported = 267;

    // Devices that do not support ISIS MPLS
    bool isis_mpls_unsupported = 268;

    // Devices that do not support oc path for auto-negotiate
    // Nokia b/417843274
    bool auto_negotiate_unsupported = 269;

    // Devices that do not support oc path for duplex-mode
    // Nokia b/417843274
    bool duplex_mode_unsupported = 270;

    // Devices that do not support oc path for port-speed
    // Nokia b/417843274
    bool port_speed_unsupported = 271;

    // Set-Med-Action is not supported for BGP
    // Cisco b/414333771
    bool bgp_set_med_action_unsupported = 272;

    // Devices that do not support next-hop-group config
    // Arista b/390507957
    bool next_hop_group_config_unsupported = 273;

    // Arista b/390507780
    bool qos_shaper_config_unsupported = 274;

    // Arista b/390507780
    bool qos_shaper_state_unsupported = 275;

    // Arista b/393178770
    bool ethernet_over_mplsogre_unsupported = 276;

    // Arista b/390507408
    bool sflow_unsupported = 277;

    // Arista b/390507402
    bool mpls_unsupported = 278;

    // Arista b/390507399
    bool macsec_unsupported = 279;

    // Arista b/390506900
    bool gue_gre_decap_unsupported = 280;

    // Arista b/390506584
    bool mpls_label_classification_unsupported = 281;

    // Arista b/390506395
    bool local_proxy_unsupported = 282;

    // Arista b/390506513
    bool static_mpls_unsupported = 283;

    // Arista b/390504878
    bool qos_classification_unsupported = 284;

    // Arista b/390503348
    bool policy_forwarding_unsupported = 285;

    // Arista b/393177745
    bool cfm_unsupported = 286;

    // Arista b/390506903
    bool label_range_unsupported = 287;

    // Arista b/390506907
    bool static_arp_unsupported = 288;

    // Arista b/390506907
    bool interface_policy_forwarding_unsupported = 289;

    // UseOldOCPathStaticLspNh for devices that do not support the new OC path for static lsp next-hops
    // issues/404301960
    bool use_old_oc_path_static_lsp_nh = 290;

    // Create/Replace config leaf required 
    // Juniper b/419536104
    bool config_leaf_create_required = 291;

    // SkipInterfaceNameCheck is set to true for devices that do not support
    // interface name check in AFT.
    bool skip_interface_name_check = 292;

    // Arista b/426375784
    // FNT only issue, non-breakout ports have breakout config
    bool fr_breakout_fix = 293;

    // Cisco b/421356455
    // numPhysicalChannels is not supported
    bool num_physical_channels_unsupported = 294;

    // UnsupportedQoSOutputServicePolicy for devices that do not support qos output service-policy
    bool unsupported_qos_output_service_policy = 295;

    // InterfaceOutputQueueNonStandardName for devices with non-standard output queue names
    bool interface_output_queue_non_standard_name = 296;

    // MplsExpIngressClassifierUnsupported for devices that do not support ingress mpls exp field classification
    bool mpls_exp_ingress_classifier_oc_unsupported = 297;

    // Devices that do not propagate IGP metric through redistribution
    bool default_no_igp_metric_propagation = 298;

    // Skip setting send-community-type in bgp peer-group config
    bool skip_bgp_peer_group_send_community_type = 299;
    
    // Devices that does have different AS path prepend order.
    // juniper : b/425632068
    bool bgp_as_path_prepend_order_mismtach = 300;

    // Devices that need explicit swap_src_dst_mac set with loopback_mode
    // Nokia b/430183279
    bool explicit_swap_src_dst_mac_needed_for_loopback_mode = 301;

    // link_local_instead_of_nh is set to true for devices that give
    // link-local address instead of NH in AFT.
    bool link_local_instead_of_nh = 302;

    // low_scale_aft returns true if device requires low scale AFT.
    bool low_scale_aft = 303;
    
    // Devices that do not support system-description config path
    // Nokia b/431929861
    bool missing_system_description_config_path = 304;

    // Juniper  b/428613305
    // FEC uncorrectable errors accumulate over time and are not cleared unless the component is reset on target
    bool non_interval_fec_error_counter = 305;

    // Device does not support ntp source address
    bool ntp_source_address_unsupported = 306;

    // Devices does not support static mpls lsp
    bool static_mpls_lsp_oc_unsupported = 307;

    // Device doesnot support gre enacapsulation
    bool gre_decapsulation_oc_unsupported = 308;

    // SRGB and SLGB config through OC is not reflecting
    bool isis_srgb_srlb_unsupported = 309;

    // Prefix segment configuration not supported
    bool isis_sr_prefix_segment_config_unsupported = 310;

    // node segment configuration not supported
    bool isis_sr_node_segment_config_unsupported = 311;

    // Devices that do not support policy forwarding on next-hop
    bool policy_forwarding_to_next_hop_oc_unsupported = 312;

    // Cisco: b/402672689
    // Devices that support sflow ingress min sampling rate of 1/N with N<1,000,000 can use
    // this deviation to set specific value of N. Returns N=1,000,000 by default.
    uint32 sflow_ingress_min_sampling_rate = 313;

    // DUT not supporting with qos remarking
    // Arista: b/415889077
    bool qos_remark_oc_unsupported = 314;

    // Devices that do not support policy forwarding encapsulate gre action
    // Arista: b/409347274
    bool policy_forwarding_gre_encapsulation_oc_unsupported = 315;

<<<<<<< HEAD
    // Devices that do not support transceiver config enable leaf
    // Nokia b/414842051
    bool transceiver_config_enable_unsupported = 316;
    
=======
    // policy rule based counters unsupported
    // Arista : https://partnerissuetracker.corp.google.com/issues/425628787
    bool policy_rule_counters_oc_unsupported = 316;

>>>>>>> cab24dbe
    // Reserved field numbers and identifiers.
    reserved 84, 9, 28, 20, 38, 43, 90, 97, 55, 89, 19, 36, 35, 40, 113, 131, 141, 173, 234, 254, 231;
  }

  message PlatformExceptions {
    Platform platform = 1;
    Deviations deviations = 2;
  }

  // The `platform` field for each `platform_exceptions` should be mutually
  // exclusive. Duplicate matches will result in a test failure.
  repeated PlatformExceptions platform_exceptions = 5;

  enum Tags {
    TAGS_UNSPECIFIED = 0;
    TAGS_AGGREGATION = 1;
    TAGS_DATACENTER_EDGE = 2;
    TAGS_EDGE = 3;
    TAGS_TRANSIT = 4;
  }

  // The `tags` used to identify the area(s) testcase applies to. An empty tag
  // is the default implying it applies to all areas.
  repeated Tags tags = 6;

  // Whether this test only checks paths for presence rather than semantic
  // checks.
  bool path_presence_test = 7;
}<|MERGE_RESOLUTION|>--- conflicted
+++ resolved
@@ -901,17 +901,14 @@
     // Arista: b/409347274
     bool policy_forwarding_gre_encapsulation_oc_unsupported = 315;
 
-<<<<<<< HEAD
-    // Devices that do not support transceiver config enable leaf
-    // Nokia b/414842051
-    bool transceiver_config_enable_unsupported = 316;
-    
-=======
     // policy rule based counters unsupported
     // Arista : https://partnerissuetracker.corp.google.com/issues/425628787
     bool policy_rule_counters_oc_unsupported = 316;
 
->>>>>>> cab24dbe
+    // Devices that do not support transceiver config enable leaf
+    // Nokia b/414842051
+    bool transceiver_config_enable_unsupported = 317;
+
     // Reserved field numbers and identifiers.
     reserved 84, 9, 28, 20, 38, 43, 90, 97, 55, 89, 19, 36, 35, 40, 113, 131, 141, 173, 234, 254, 231;
   }
