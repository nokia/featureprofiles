--- conflicted
+++ resolved
@@ -487,10 +487,6 @@
     bool default_import_export_policy = 173;
     // Support for bgp actions set-community method
     bool bgp_actions_set_community_method_unsupported = 174;
-<<<<<<< HEAD
-    // Support for bgp default import/export policy
-    bool bgp_default_policy_unsupported = 175;
-=======
     // Ensure no configurations exist under BGP Peer Groups
     bool set_no_peer_group = 175;
     // Bgp community member is a string
@@ -503,8 +499,8 @@
     bool static_route_with_drop_nh = 179;
     // Flag to indicate support for static routes that can be configured with an explicit metric.
     bool static_route_with_explicit_metric = 180;
-
->>>>>>> afe4b12d
+    // Support for bgp default import/export policy
+    bool bgp_default_policy_unsupported = 181;
 
     // Reserved field numbers and identifiers.
     reserved 84, 9, 28, 20, 90, 97, 55, 89, 19;
