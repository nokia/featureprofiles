// Copyright 2023 Google LLC
//
// Licensed under the Apache License, Version 2.0 (the "License");
// you may not use this file except in compliance with the License.
// You may obtain a copy of the License at
//
//      https://www.apache.org/licenses/LICENSE-2.0
//
// Unless required by applicable law or agreed to in writing, software
// distributed under the License is distributed on an "AS IS" BASIS,
// WITHOUT WARRANTIES OR CONDITIONS OF ANY KIND, either express or implied.
// See the License for the specific language governing permissions and
// limitations under the License.

syntax = "proto3";

package openconfig.testing;

import "github.com/openconfig/ondatra/proto/testbed.proto";

// Metadata about a Feature Profiles test.
message Metadata {
  // UUID of the test.
  string uuid = 1;
  // ID of the test in the test plan.
  string plan_id = 2;
  // One-line description of the test.
  string description = 3;

  // Types of testbeds on which the test may run.
  enum Testbed {
    TESTBED_UNSPECIFIED = 0;
    TESTBED_DUT = 1;
    TESTBED_DUT_DUT_4LINKS = 2;
    TESTBED_DUT_ATE_2LINKS = 3;
    TESTBED_DUT_ATE_4LINKS = 4;
    TESTBED_DUT_ATE_9LINKS_LAG = 5;
    TESTBED_DUT_DUT_ATE_2LINKS = 6;
    TESTBED_DUT_ATE_8LINKS = 7;
    TESTBED_DUT_400ZR = 8;
  }
  // Testbed on which the test is intended to run.
  Testbed testbed = 4;

  message Platform {
    // Vendor of the device.
    ondatra.Device.Vendor vendor = 1;
    // Regex for hardware model of the device.
    // The empty string will match any hardware model.
    string hardware_model_regex = 3;
    // Regex for software version of the device.
    // The empty string will match any software version.
    string software_version_regex = 4;
    // Reserved field numbers and identifiers.
    reserved 2;
    reserved "hardware_model";
  }

  message Deviations {
    // Device does not support interface/ipv4/enabled,
    // so suppress configuring this leaf.
    bool ipv4_missing_enabled = 1;
    // Device does not support fragmentation bit for traceroute.
    bool traceroute_fragmentation = 2;
    // Device only support UDP as l4 protocol for traceroute.
    bool traceroute_l4_protocol_udp = 3;
    // Device does not support
    // bgp/neighbors/neighbor/afi-safis/afi-safi/state/prefixes/received-pre-policy.
    bool prepolicy_received_routes = 4;
    // Expected ucmp traffic tolerance. Minimum value is 0.2, anything less
    // will be coerced to 0.2.
    // Juniper: partnerissuetracker.corp.google.com/282234301
    // Cisco: partnerissuetracker.corp.google.com/279477633
    double hierarchical_weight_resolution_tolerance = 5;
    // Device skip isis multi-topology check if value is true.
    bool isis_multi_topology_unsupported = 6;
    // Disable isis level1 under interface mode on the device if value is true.
    bool isis_interface_level1_disable_required = 7;
    // Set isis af ipv6 single topology on the device if value is true.
    bool isis_single_topology_required = 8;
    // Don't set isis instance enable flag on the device if value is true.
    bool isis_instance_enabled_required = 10;
    // Set and validate isis interface address family enable on the device if
    // value is true.
    bool missing_isis_interface_afi_safi_enable = 11;
    // Don't set isis global authentication-check on the device if value is
    // true.
    bool isis_global_authentication_not_required = 12;
    // Configure CSNP, LSP and PSNP under level authentication explicitly if
    // value is true.
    bool isis_explicit_level_authentication_config = 13;
    // Device skip isis restart-suppress check if value is true.
    bool isis_restart_suppress_unsupported = 14;
    // Device does not support interface/ipv4(6)/neighbor.
    // Cisco: partnerissuetracker.corp.google.com/268243828
    bool ip_neighbor_missing = 15;
    // Device requires separate reboot to activate OS.
    bool osactivate_noreboot = 16;
    // Device requires OS installation on standby RP as well as active RP.
    bool osinstall_for_standby_rp = 17;
    // Set this flag for LLDP interface config to override the global config.
    bool lldp_interface_config_override_global = 18;
    // Skip check for
    // bgp/neighbors/neighbor/state/messages/received/last-notification-error-code
    // leaf missing case.
    bool missing_bgp_last_notification_error_code = 21;
    // Device does not support interface-ref configuration when applying
    // features to interface.
    bool interface_ref_config_unsupported = 22;
    // Device does not support these state paths.
    // Juniper: partnerissuetracker.corp.google.com/279470921
    bool state_path_unsupported = 23;
    // Device requires Ipv6 to be enabled on interface for gRIBI NH programmed
    // with destination mac address.
    // Juniper: partnerissuetracker.corp.google.com/267642089
    bool ipv6_enable_for_gribi_nh_dmac = 24;
    // Device requires additional config for ECN.
    // Juniper: partnerissuetracker.corp.google.com/277657269
    bool ecn_profile_required_definition = 25;
    // Set true for device that does not support interface ipv6 discarded packet
    // statistics.
    // Juniper: partnerissuetracker.corp.google.com/277762075
    bool ipv6_discarded_pkts_unsupported = 26;
    // Device does not support drop and weight leaves under queue management
    // profile.
    // Juniper: partnerissuetracker.corp.google.com/279471405
    bool drop_weight_leaves_unsupported = 27;
    // Config pushed through origin CLI takes precedence over config pushed
    // through origin OC.
    bool cli_takes_precedence_over_oc = 29;
    // Device does not support weight above 100.
    // Juniper: partnerissuetracker.corp.google.com/277066804
    bool scheduler_input_weight_limit = 30;
    // Device does not support id leaf for SwitchChip components.
    // Juniper: partnerissuetracker.corp.google.com/277134501
    bool switch_chip_id_unsupported = 31;
    // Device does not support backplane-facing-capacity leaves for some of the
    // components.
    // Juniper: partnerissuetracker.corp.google.com/277134501
    bool backplane_facing_capacity_unsupported = 32;
    // Device only supports querying counters from the state container, not from
    // individual counter leaves.
    bool interface_counters_from_container = 33;
    // Use this deviation when the device does not support a mix of tagged and
    // untagged subinterfaces.
    bool no_mix_of_tagged_and_untagged_subinterfaces = 34;
    // Device does not support reporting software version according to the
    // requirements in gNMI-1.10.
    bool sw_version_unsupported = 37;
    // Device requires explicit interface ref configuration when applying
    // features to interface.
    bool explicit_interface_ref_definition = 38;
    // Device does not support telemetry path /components/component/storage.
    // Juniper: partnerissuetracker.corp.google.com/284239001
    bool storage_component_unsupported = 39;
    // Device requires port-speed to be set because its default value may not be
    // usable.
    bool explicit_port_speed = 41;
    // Device requires explicit attachment of an interface or subinterface to
    // the default network instance.
    // Nokia: partnerissuetracker.corp.google.com/260928639
    bool explicit_interface_in_default_vrf = 42;
    // Skip checking QOS Dropped octets stats for interface.
    bool qos_dropped_octets = 43;
    // Device is missing subinterface packet counters for IPv4/IPv6.
    bool subinterface_packet_counters_missing = 44;
    // Connect-retry is not supported
    // /bgp/neighbors/neighbor/timers/config/connect-retry.
    bool connect_retry = 45;
    // Device does not support programming a gribi flow with a next-hop entry of
    // mac-address only.
    bool gribi_mac_override_with_static_arp = 46;
    // Set true for device that does not support route-policy under AFI/SAFI.
    bool route_policy_under_afi_unsupported = 47;
    // Device does not support using gNOI to reboot the Fabric Component.
    bool gnoi_fabric_component_reboot_unsupported = 48;
    // Device does not support the ntp nondefault vrf case.
    bool ntp_non_default_vrf_unsupported = 49;
    // Device does not support setting the L2 MTU. OpenConfig allows a device to
    // enforce that L2 MTU, which has a default value of 1514, must be set to a
    // higher value than L3 MTU.
    // Arista: partnerissuetracker.corp.google.com/243445300
    bool omit_l2_mtu = 50;
    // Skip power admin for controller card
    bool skip_controller_card_power_admin = 51;
    // Device requires the banner to have a delimiter character.
    string banner_delimiter = 60;
    // Allowed tolerance for BGP traffic flow while comparing for pass or fail
    // condition.
    int32 bgp_tolerance_value = 61;
    // Device requires additional time to complete post delete link
    // qualification cleanup.
    bool link_qual_wait_after_delete_required = 62;
    // The response of gNOI reboot status is a single value (not a list), so the
    // device requires explict component path to account for a situation when
    // there is more than one active reboot requests.
    // Arista: partnerissuetracker.corp.google.com/245550570
    bool gnoi_status_empty_subcomponent = 63;
    // Device requiries explicit deletion of network-instance table.
    bool network_instance_table_deletion_required = 64;
    // Device requires a BGP session reset to utilize a new MD5 key.
    bool bgp_md5_requires_reset = 65;
    // Devices do not count dequeued and deleted packets as drops.
    // Arista: partnerissuetracker.corp.google.com/275384848
    bool dequeue_delete_not_counted_as_drops = 66;
    // Device only supports RIB ack, so tests that normally expect FIB_ACK will
    // allow just RIB_ACK.
    bool gribi_riback_only = 67;
    // Device requires that aggregate Port-Channel and its members be defined in
    // a single gNMI Update transaction at /interfaces; otherwise lag-type will
    // be dropped, and no member can be added to the aggregate.
    // Arista: partnerissuetracker.corp.google.com/201574574
    bool aggregate_atomic_update = 68;
    // Device returns no value for some OpenConfig paths if the operational
    // value equals the default.
    // Arista: partnerissuetracker.corp.google.com/258286131
    bool missing_value_for_defaults = 69;
    // The name used for the static routing protocol.  The default name in
    // OpenConfig is \"DEFAULT\" but some devices use other names.
    // Arista: partnerissuetracker.corp.google.com/269699737
    string static_protocol_name = 70;
    // Device currently uses component name instead of a full openconfig path,
    // so suppress creating a full oc compliant path for subcomponent.
    bool gnoi_subcomponent_path = 71;
    // When configuring interface, config VRF prior config IP address.
    // Arista: partnerissuetracker.corp.google.com/261958938
    bool interface_config_vrf_before_address = 72;
    // Device requires using the deprecated openconfig-vlan:vlan/config/vlan-id
    // or openconfig-vlan:vlan/state/vlan-id leaves.
    // Arista: partnerissuetracker.corp.google.com/261085885
    bool deprecated_vlan_id = 73;
    // Device requires gRIBI MAC Override using Static ARP + Static Route
    // Arista: partnerissuetracker.corp.google.com/234635355
    bool gribi_mac_override_static_arp_static_route = 74;
    // Device requires interface enabled leaf booleans to be explicitly set to
    // true.
    bool interface_enabled = 75;
    // Skip checking QOS octet stats for interface.
    // Arista: partnerissuetracker.corp.google.com/283541442
    bool qos_octets = 76;
    // Device CPU components do not map to a FRU parent component in the OC
    // tree.
    bool cpu_missing_ancestor = 77;
    // Device needs subinterface 0 to be routed for non-zero sub-interfaces.
    bool require_routed_subinterface_0 = 78;
    // Device does not report last-switchover-reason as USER_INITIATED for
    // gNOI.SwitchControlProcessor.
    bool gnoi_switchover_reason_missing_user_initiated = 79;
    // The name used for the default network instance for VRF.  The default name
    // in OpenConfig is \"DEFAULT\" but some legacy devices still use
    // \"default\".
    string default_network_instance = 80;
    // Device allows unset Election ID to be primary.
    bool p4rt_unsetelectionid_primary_allowed = 81;
    // Device sets ALREADY_EXISTS status code for all backup client responses.
    bool bkup_arbitration_resp_code = 82;
    // Device requires IPOverIP decapsulation for backup NHG without interfaces.
    bool backup_nhg_requires_vrf_with_decap = 83;
    // Devices don't support configuring ISIS /afi-safi/af/config container.
    bool isis_interface_afi_unsupported = 85;
    // Devices don't support modify table entry operation in P4 Runtime.
    bool p4rt_modify_table_entry_unsupported = 86;
    // Parent of OS component is of type SUPERVISOR or LINECARD.
    bool os_component_parent_is_supervisor_or_linecard = 87;
    // Parent of OS component is of type CHASSIS.
    bool os_component_parent_is_chassis = 88;
    // Devices require configuring the same ISIS Metrics for Level 1 when
    // configuring Level 2 Metrics.
    bool isis_require_same_l1_metric_with_l2_metric = 91;
    // Devices require configuring the same OSPF setMetric when BGP
    // SetMED is configured.
    bool bgp_set_med_requires_equal_ospf_set_metric = 92;
    // Devices require configuring subinterface with tagged vlan for p4rt
    // packet in.
    bool p4rt_gdp_requires_dot1q_subinterface = 93;
    // ATE port link state operations are a no-op in KNE/virtualized
    // environments.
    bool ate_port_link_state_operations_unsupported = 94;
    // Creates a user and assigns role/rbac to said user via native model.
    bool set_native_user = 95;
    // Devices require configuring lspRefreshInterval ISIS timer when
    // lspLifetimeInterval is configured.
    // Arista: partnerissuetracker.corp.google.com/293667850
    bool isis_lsp_lifetime_interval_requires_lsp_refresh_interval = 96;
    // Device does not support telemetry path
    // /components/component/cpu/utilization/state/avg for linecards' CPU card.
    bool linecard_cpu_utilization_unsupported = 98;
    // Device does not support consistent component names for GNOI and GNMI.
    bool consistent_component_names_unsupported = 99;
    // Device does not support telemetry path
    // /components/component/cpu/utilization/state/avg for controller cards'
    // CPU card.
    bool controller_card_cpu_utilization_unsupported = 100;
    // Device does not support counter for fabric block lost packets.
    bool fabric_drop_counter_unsupported = 101;
    // Device does not support memory utilization related leaves for linecard
    // components.
    bool linecard_memory_utilization_unsupported = 102;
    // Device does not support telemetry path
    // /qos/interfaces/interface/input/virtual-output-queues/voq-interface/queues/queue/state/dropped-pkts.
    bool qos_voq_drop_counter_unsupported = 103;
    // ATE IPv6 flow label unsupported in KNE/virtualized environments.
    bool ate_ipv6_flow_label_unsupported = 104;
    // Devices do not support configuring isis csnp-interval timer.
    // Arista: partnerissuetracker.corp.google.com/299283216
    bool isis_timers_csnp_interval_unsupported = 105;
    // Devices do not support telemetry for isis counter:
    // manual-address-drop-from-areas.
    // Arista: partnerissuetracker.corp.google.com/299285115
    bool isis_counter_manual_address_drop_from_areas_unsupported = 106;
    // Devices do not support telemetry for isis counter: part-changes.
    // Arista: partnerissuetracker.corp.google.com/317086576
    bool isis_counter_part_changes_unsupported = 107;
    // Devices do not support threshold container under
    // /components/component/transceiver.
    bool transceiver_thresholds_unsupported = 108;
    // Update interface loopback mode using raw gnmi API due to server version.
    bool interface_loopback_mode_raw_gnmi = 109;
    // Devices do not support showing negotiated tcp mss value in bgp tcp mss
    // telemetry. Juniper: b/300499125
    bool skip_tcp_negotiated_mss_check = 110;
    // Devices don't support ISIS-Lsp metadata paths: checksum, sequence-number,
    // remaining-lifetime.
    bool isis_lsp_metadata_leafs_unsupported = 111;
    // QOS queue requires configuration with queue-id
    bool qos_queue_requires_id = 112;
    // Devices do not support forwarding for fib failed routes.
    bool skip_fib_failed_traffic_forwarding_check = 113;
    // QOS requires buffer-allocation-profile configuration
    bool qos_buffer_allocation_config_required = 114;
    // Devices do not support configuring ExtendedNextHopEncoding at the BGP
    // global level. Arista:
    // https://partnerissuetracker.corp.google.com/issues/203683090
    bool bgp_global_extended_next_hop_encoding_unsupported = 115;
    // OC unsupported for BGP LLGR disable.
    // Juniper: b/303479602
    bool bgp_llgr_oc_undefined = 116;
    // Device does not support tunnel interfaces state paths
    // Juniper: partnerissuetracker.corp.google.com/300111031
    bool tunnel_state_path_unsupported = 117;
    // Device does not support tunnel interfaces source and destination address
    // config paths Juniper: partnerissuetracker.corp.google.com/300111031
    bool tunnel_config_path_unsupported = 118;
    // Cisco: Device does not support same minimun and maximum threshold value
    // in QOS ECN config.
    bool ecn_same_min_max_threshold_unsupported = 119;
    // Cisco: QOS requires scheduler configuration.
    bool qos_scheduler_config_required = 120;
    // Cisco: Device does not support set weight config under QOS ECN
    // configuration.
    bool qos_set_weight_config_unsupported = 121;
    // Cisco: Device does not support these get state path.
    bool qos_get_state_path_unsupported = 122;
    // Devices requires enabled leaf under isis level
    // Juniper: partnerissuetracker.corp.google.com/302661486
    bool isis_level_enabled = 123;
    // Devices which require to use interface-id format of interface name +
    // .subinterface index with Interface-ref container
    bool interface_ref_interface_id_format = 124;
    // Devices does not support member link loopback
    // Juniper: b/307763669
    bool member_link_loopback_unsupported = 125;
    // Device does not support PLQ operational status check on interface
    // Juniper: b/308990185
    bool skip_plq_interface_oper_status_check = 126;
    // Device set received prefix limits explicitly under prefix-limit-received
    // rather than "prefix-limit"
    bool bgp_explicit_prefix_limit_received = 127;
    // Device does not configure BGP maximum routes correctly when max-prefixes
    // leaf is configured
    bool bgp_missing_oc_max_prefixes_configuration = 128;
    // Devices which needs to skip checking AFI-SAFI disable.
    // Juniper: b/310698466
    bool skip_bgp_session_check_without_afisafi = 129;
    // Devices that have separate naming conventions for hardware resource name
    // in /system/ tree and /components/ tree.
    bool mismatched_hardware_resource_name_in_component = 130;
    // Devices that don't support telemetry for hardware resources before
    // used-threshold-upper configuration.
    bool missing_hardware_resource_telemetry_before_config = 131;
    // Device does not support reboot status check on subcomponents.
    bool gnoi_subcomponent_reboot_status_unsupported = 132;
    // Devices exports routes from all protocols to BGP if the export-policy is
    // ACCEPT Juniper: b/308970803
    bool skip_non_bgp_route_export_check = 133;
    // Devices do not support path
    // /network-instances/network-instance/protocols/protocol/isis/levels/level/state/metric-style
    // Arista: https://partnerissuetracker.corp.google.com/issues/317064733
    bool isis_metric_style_telemetry_unsupported = 134;
    // Devices do not support configuring Interface-ref under Static-Route
    // Next-Hop
    bool static_route_next_hop_interface_ref_unsupported = 135;
    // Devices which does not support nexthop index state
    // Juniper: b/304729237
    bool skip_static_nexthop_check = 136;
    // Device doesn't support router advertisement enable and mode config
    // Juniper: b/316173974
    bool ipv6_router_advertisement_config_unsupported = 138;
    // Devices does not support setting prefix limit exceeded flag.
    // Juniper : b/317181227
    bool prefix_limit_exceeded_telemetry_unsupported = 139;
    // Skip setting allow-multiple-as while configuring eBGP
    // Arista: partnerissuetracker.corp.google.com/issues/317422300
    bool skip_setting_allow_multiple_as = 140;
    // Skip tests with decap encap vrf as PBF action
    //  Nokia: partnerissuetracker.corp.google.com/issues/323251581
    bool skip_pbf_with_decap_encap_vrf = 141;
    // Devices which does not support copying TTL.
    // Juniper: b/307258544
    bool ttl_copy_unsupported = 142;
    // Devices does not support mixed prefix length in gribi.
    // Juniper: b/307824407
    bool gribi_decap_mixed_plen_unsupported = 143;
    // Skip setting isis-actions set-level while configuring routing-policy
    // statement action
    bool skip_isis_set_level = 144;
    // Skip setting isis-actions set-metric-style-type while configuring
    // routing-policy statement action
    bool skip_isis_set_metric_style_type = 145;
    // Skip setting match-prefix-set match-set-options while configuring
    // routing-policy statement condition
    bool skip_set_rp_match_set_options = 146;
    // Skip setting disable-metric-propagation while configuring
    // table-connection
    bool skip_setting_disable_metric_propagation = 147;
    // Devices do not support BGP conditions match-community-set
    bool bgp_conditions_match_community_set_unsupported = 148;
    // Device requires match condition for ethertype v4 and v6 for default rule
    // with network-instance default-vrf in policy-forwarding.
    bool pf_require_match_default_rule = 149;
    // Devices missing component tree mapping from hardware port
    // to optical channel.
    bool missing_port_to_optical_channel_component_mapping = 150;
    // Skip gNMI container OP tc.
    // Cisco: https://partnerissuetracker.corp.google.com/issues/322291556
    bool skip_container_op = 151;
    // Reorder calls for vendor compatibility.
    // Cisco: https://partnerissuetracker.corp.google.com/issues/322291556
    bool reorder_calls_for_vendor_compatibilty = 152;
    // Add missing base config using cli.
    // Cisco: https://partnerissuetracker.corp.google.com/issues/322291556
    bool add_missing_base_config_via_cli = 153;
    // skip_macaddress_check returns true if mac address for an interface via
    // gNMI needs to be skipped. Cisco:
    // https://partnerissuetracker.corp.google.com/issues/322291556
    bool skip_macaddress_check = 154;
    // Devices are having native telemetry paths for BGP RIB verification.
    // Juniper : b/306144372
    bool bgp_rib_oc_path_unsupported = 155;
    // Skip setting prefix-set mode while configuring prefix-set routing-policy
    bool skip_prefix_set_mode = 156;
    // Devices set metric as preference for static next-hop
    bool set_metric_as_preference = 157;
    // Devices don't support having an IPv6 static Route with an IPv4 address
    // as next hop and requires configuring a static ARP entry.
    // Arista: https://partnerissuetracker.corp.google.com/issues/316593298
    bool ipv6_static_route_with_ipv4_next_hop_requires_static_arp = 158;
    // Device requires policy-forwarding rules to be in sequential order in the
    // gNMI set-request.
    bool pf_require_sequential_order_pbr_rules = 159;
    // Device telemetry missing next hop metric value.
    // Arista: https://partnerissuetracker.corp.google.com/issues/321010782
    bool missing_static_route_next_hop_metric_telemetry = 160;
    // Device does not support recursive resolution of static route next hop.
    // Arista: https://partnerissuetracker.corp.google.com/issues/314449182
    bool unsupported_static_route_next_hop_recurse = 161;
    // Device missing telemetry for static route that has DROP next hop.
    // Arista: https://partnerissuetracker.corp.google.com/issues/330619816
    bool missing_static_route_drop_next_hop_telemetry = 162;
    // Device missing 400ZR optical-channel tunable parameters telemetry:
    // min/max/avg.
    // Arista: https://partnerissuetracker.corp.google.com/issues/319314781
    bool missing_zr_optical_channel_tunable_parameters_telemetry = 163;
    // Device that does not support packet link qualification reflector packet
    // sent/received stats.
    bool plq_reflector_stats_unsupported = 164;
    // Device that does not support PLQ Generator max_mtu to be atleast >= 8184.
    uint32 plq_generator_capabilities_max_mtu = 165;
    // Device that does not support PLQ Generator max_pps to be atleast >=
    // 100000000.
    uint64 plq_generator_capabilities_max_pps = 166;
    // Support for bgp extended community index
    bool bgp_extended_community_index_unsupported = 167;
    // Support for bgp community set refs
    bool bgp_community_set_refs_unsupported = 168;
    // Arista device needs CLI knob to enable WECMP feature
    bool rib_wecmp = 169;
    // Device not supporting table-connection need to set this true
    bool table_connections_unsupported = 170;
    // Configure tag-set using vendor native model
    bool use_vendor_native_tag_set_config = 171;
    // Skip setting send-community-type in bgp global config
    bool skip_bgp_send_community_type = 172;
    // Support for bgp actions set-community method
    bool bgp_actions_set_community_method_unsupported = 174;
    // Ensure no configurations exist under BGP Peer Groups
    bool set_no_peer_group = 175;
    // Bgp community member is a string
    bool bgp_community_member_is_a_string = 176;
    // Flag to indicate whether IPv4 static routes with IPv6 next-hops are
    // unsupported.
    bool ipv4_static_route_with_ipv6_nh_unsupported = 177;
    // Flag to indicate whether IPv6 static routes with IPv4 next-hops are
    // unsupported.
    bool ipv6_static_route_with_ipv4_nh_unsupported = 178;
    // Flag to indicate support for static routes that simply drop packets
    bool static_route_with_drop_nh = 179;
    // Flag to indicate support for static routes that can be configured with an
    // explicit metric.
    bool static_route_with_explicit_metric = 180;
    // Support for bgp default import/export policy
    bool bgp_default_policy_unsupported = 181;
    // Flag to enable bgp explicity on default vrf
    // Arista: b/329094094#comment9
    bool explicit_enable_bgp_on_default_vrf = 182;
    // tag-set is not a real separate entity, but is embedded in the policy
    // statement. this implies that 1. routing policy tag set name needs to be
    // '<policy name> <statement name>'
    // 2. only one policy statement can make use of a tag-set, and 3. tag must
    // be refered by a policy
    bool routing_policy_tag_set_embedded = 183;
    // Devices does not support allow multiple as under AFI/SAFI.
    // CISCO: b/340859662
    bool skip_afi_safi_path_for_bgp_multiple_as = 184;
    // Device does not support regex with routing-policy community-member.
    bool community_member_regex_unsupported = 185;
    // Support for same import policy attached to all AFIs for given
    // (src-protocol, dst-protocol, network-instance) triple Arista:
    // b/339645876#comment4
    bool same_policy_attached_to_all_afis = 186;
    // Devices needs to skip setting statement for policy to be applied as
    // action pass otherwise it will be configured as action done.
    // CISCO: b/338523730
    bool skip_setting_statement_for_policy = 187;
    // Devices does not support index specific attribute fetching and hence
    // wildcards has to be used.
    // CISCO: b/338523730
    bool skip_checking_attribute_index = 188;
    // Devices does not suppport policy-chaining, so needs to flatten policies
    // with multiple statements.
    // CISCO: b/338526243
    bool flatten_policy_with_multiple_statements = 189;
    // default_route_policy_unsupported is set to true for devices that do not
    // support default route policy.
    bool default_route_policy_unsupported = 190;
    // CISCO: b/339801843
    bool slaac_prefix_length128 = 191;
    // Devices does not support bgp max multipaths
    // Juniper: b/319301559
    bool bgp_max_multipath_paths_unsupported = 192;
    // Devices does not multipath config at neighbor or afisafi level
    // Juniper: b/341130490
    bool multipath_unsupported_neighbor_or_afisafi = 193;
    // Devices that do not support /components/component/state/model-name for
    // any component types.
    // Note that for model name to be supported, the
    // /components/component/state/model-name of the chassis component must be
    // equal to the canonical hardware model name of its device.
    bool model_name_unsupported = 194;
    // community_match_with_redistribution_unsupported is set to true for devices that do not support matching community at the redistribution attach point.
    bool community_match_with_redistribution_unsupported = 195;
    // Devices that do not support components/component/state/install-component
    // and components/component/state/install-position.
    bool install_position_and_install_component_unsupported = 196;
    // Encap tunnel is shut then zero traffic will flow to backup NHG
    bool encap_tunnel_shut_backup_nhg_zero_traffic = 197;
    // Flag to indicate support for max ecmp paths for isis.
    bool max_ecmp_paths = 198;
    // wecmp_auto_unsupported is set to true for devices that do not support auto wecmp
    bool wecmp_auto_unsupported = 199;
    // policy chaining, ie. more than one policy at an attachement point is not supported
    bool routing_policy_chaining_unsupported = 200;
    // isis loopback config required
    bool isis_loopback_required = 201;
    // weighted ecmp feature verification using fixed packet
    bool weighted_ecmp_fixed_packet_verification = 202;
    // Override default NextHop scale while enabling encap/decap scale
    // CISCO:
    bool override_default_nh_scale = 203;
    // Devices that donot support setting bgp extended community set
    bool bgp_extended_community_set_unsupported = 204;
    // Devices that do not support setting bgp extended community set refs
    bool bgp_set_ext_community_set_refs_unsupported = 205;
    // Devices that do not support deleting link bandwidth
    bool bgp_delete_link_bandwidth_unsupported = 206;
    // qos_inqueue_drop_counter_Unsupported is set to true for devices that do not support qos ingress queue drop counters.
    // Juniper: b/341130490
    bool qos_inqueue_drop_counter_unsupported = 207;
    // Devices that need bgp extended community enable explicitly
    bool bgp_explicit_extended_community_enable = 208;
    // devices that do not support match tag set condition
    bool match_tag_set_condition_unsupported = 209;
    // peer_group_def_bgp_vrf_unsupported is set to true for devices that do not support peer group definition under bgp vrf configuration.
    bool peer_group_def_ebgp_vrf_unsupported = 210;
    // redis_uconnected_under_ebgp_vrf_unsupported is set to true for devices that do not support redistribution of connected routes under ebgp vrf configuration.
    bool redis_connected_under_ebgp_vrf_unsupported = 211;
    // bgp_afisafi_in_default_ni_before_other_ni is set to true for devices that require certain afi/safis to be enabled
    // in default network instance (ni) before enabling afi/safis for neighbors in default or non-default ni.
    bool bgp_afi_safi_in_default_ni_before_other_ni = 212;
    // Devices which do not support default import export policy.
    bool default_import_export_policy_unsupported = 213;
    // ipv6_router_advertisement_interval_unsupported is set to true for devices that do not support ipv6 router advertisement interval configuration.
    bool ipv6_router_advertisement_interval_unsupported = 214;
    // Decap NH with NextHopNetworkInstance is unsupported
    bool decap_nh_with_nexthop_ni_unsupported = 215;
    // Juniper: b/356898098
    bool community_invert_any_unsupported = 216;
    // SFlow source address update is unsupported
    // Arista: b/357914789
    bool sflow_source_address_update_unsupported = 217;
    // Linklocal mask length is not 64
    // Cisco: b/368271859
    bool link_local_mask_len = 218;
    // use parent component for temperature telemetry
    bool use_parent_component_for_temperature_telemetry = 219;
    // component manufactured date is unsupported
    bool component_mfg_date_unsupported = 220;
    // trib protocol field under otn channel config unsupported
    bool otn_channel_trib_unsupported = 221;
    // ingress parameters under eth channel config unsupported
    bool eth_channel_ingress_parameters_unsupported = 222;
    // Cisco numbering for eth channel assignment starts from 1 instead of 0
    bool eth_channel_assignment_cisco_numbering = 223;
    // Devices needs time to update interface counters.
    bool interface_counters_update_delayed = 224;
    // device does not support a Healthz GET RPC against Chassis level component like "CHASSIS" or "Rack 0"
    bool chassis_get_rpc_unsupported = 225;
    // Leaf-ref validation for list keys which is enforced for Cisco and hence deviation
    // b/373581140
    bool power_disable_enable_leaf_ref_validation = 226;
    // Device does not support ssh server counters.
    bool ssh_server_counters_unsupported = 227;
    // True when the optical-channel operational-mode is unsupported.
    // Juniper: b/355456031
    bool operational_mode_unsupported = 228;
    // BGP session state idle is supported in passive mode instead of active
    // Cisco: b/376021545
    bool bgp_session_state_idle_in_passive_mode = 229;
    // EnableMultipathUnderAfiSafi returns true for devices that do not support multipath under /global path and instead support under global/afi/safi path
    // CISCO: b/376241033
    // CISCO: b/340859662
    bool enable_multipath_under_afi_safi = 230;
    // Device have different default value for allow own as.
    // Juniper : b/373559004
    bool bgp_allowownas_diff_default_value = 231;
    // Cisco numbering for OTN channel assignment starts from 1 instead of 0
    bool otn_channel_assignment_cisco_numbering = 232;
    // Cisco pre-fec-ber inactive value for CISCO-ACACIA vendors
    bool cisco_pre_fec_ber_inactive_value = 233;
    // Device does not support bgp extended next hop encoding leaf.
    // Cisco: b/377433951
    bool bgp_extended_next_hop_encoding_leaf_unsupported = 234;
    // Device does not support bgp afi safi wildcard.
    // Cisco: b/379863985
    bool bgp_afi_safi_wildcard_not_supported = 235;
    // Nokia; b/304493065 comment#7 SRL native admin_enable for table-connections
    bool enable_table_connections = 236;
    // Device has default zero suppression.
    // Juniper : b/378646018
    bool no_zero_suppression = 237;
<<<<<<< HEAD
     // RequireZrOperMode returns true if a user-configured value is required in operational-mode for the optical-channel
    bool require_zr_oper_mode = 238;
    // ExplicitDcoConfig returns true if explicit configurations are required in module-functional-type for the transceiver
    bool explicit_dco_config = 239;
=======
    // Cisco: b/378801305
    bool isis_interface_level_passive_unsupported = 238;
    // Cisco: b/378616912
    bool isis_dis_sysid_unsupported = 239;
    // Cisco: b/378616912
    bool isis_database_overloads_unsupported = 240;
    // Juniper: b/358534837
    // Devices that do not support setting med value using union type in OC.
    bool bgp_set_med_v7_unsupported = 241;

>>>>>>> 6c2fef63
    // Reserved field numbers and identifiers.
    reserved 84, 9, 28, 20, 90, 97, 55, 89, 19, 36, 35, 40, 173;
  }

  message PlatformExceptions {
    Platform platform = 1;
    Deviations deviations = 2;
  }

  // The `platform` field for each `platform_exceptions` should be mutually
  // exclusive. Duplicate matches will result in a test failure.
  repeated PlatformExceptions platform_exceptions = 5;

  enum Tags {
    TAGS_UNSPECIFIED = 0;
    TAGS_AGGREGATION = 1;
    TAGS_DATACENTER_EDGE = 2;
    TAGS_EDGE = 3;
    TAGS_TRANSIT = 4;
  }

  // The `tags` used to identify the area(s) testcase applies to. An empty tag
  // is the default implying it applies to all areas.
  repeated Tags tags = 6;

  // Whether this test only checks paths for presence rather than semantic
  // checks.
  bool path_presence_test = 7;
}<|MERGE_RESOLUTION|>--- conflicted
+++ resolved
@@ -658,12 +658,6 @@
     // Device has default zero suppression.
     // Juniper : b/378646018
     bool no_zero_suppression = 237;
-<<<<<<< HEAD
-     // RequireZrOperMode returns true if a user-configured value is required in operational-mode for the optical-channel
-    bool require_zr_oper_mode = 238;
-    // ExplicitDcoConfig returns true if explicit configurations are required in module-functional-type for the transceiver
-    bool explicit_dco_config = 239;
-=======
     // Cisco: b/378801305
     bool isis_interface_level_passive_unsupported = 238;
     // Cisco: b/378616912
@@ -673,8 +667,12 @@
     // Juniper: b/358534837
     // Devices that do not support setting med value using union type in OC.
     bool bgp_set_med_v7_unsupported = 241;
-
->>>>>>> 6c2fef63
+    // Nokia: b/383369830
+    // RequireZrOperMode returns true if a user-configured value is required in operational-mode for the optical-channel
+    bool require_zr_oper_mode = 242;
+    // Nokia: b/383075189
+    // ExplicitDcoConfig returns true if explicit configurations are required in module-functional-type for the transceiver
+    bool explicit_dco_config = 243;
     // Reserved field numbers and identifiers.
     reserved 84, 9, 28, 20, 90, 97, 55, 89, 19, 36, 35, 40, 173;
   }
