--- conflicted
+++ resolved
@@ -943,15 +943,13 @@
     // Arista: https://partnerissuetracker.corp.google.com/issues/445043741
     bool load_balance_policy_oc_unsupported = 326;
 
-<<<<<<< HEAD
-    //Indirect next-hop using a direct interface IP is not supported.
-    // Nokia b/428883444
-    bool indirect_nh_with_ip_address_unsupported = 327;
-=======
     // Devices that do not support gribi records
     // Cisco: https://partnerissuetracker.corp.google.com/issues/445304668
     bool gribi_records_unsupported = 327;
->>>>>>> 2735162d
+
+    //Indirect next-hop using a direct interface IP is not supported.
+    // Nokia b/428883444
+    bool indirect_nh_with_ip_address_unsupported = 328;
 
     // Reserved field numbers and identifiers.
     reserved 84, 9, 28, 20, 38, 43, 90, 97, 55, 89, 19, 36, 35, 40, 113, 131, 141, 173, 234, 254, 231;
