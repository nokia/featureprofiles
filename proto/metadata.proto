// Copyright 2023 Google LLC
//
// Licensed under the Apache License, Version 2.0 (the "License");
// you may not use this file except in compliance with the License.
// You may obtain a copy of the License at
//
//      https://www.apache.org/licenses/LICENSE-2.0
//
// Unless required by applicable law or agreed to in writing, software
// distributed under the License is distributed on an "AS IS" BASIS,
// WITHOUT WARRANTIES OR CONDITIONS OF ANY KIND, either express or implied.
// See the License for the specific language governing permissions and
// limitations under the License.

syntax = "proto3";

package openconfig.testing;

import "github.com/openconfig/ondatra/proto/testbed.proto";

// Metadata about a Feature Profiles test.
message Metadata {
  // UUID of the test.
  string uuid = 1;
  // ID of the test in the test plan.
  string plan_id = 2;
  // One-line description of the test.
  string description = 3;

  // Types of testbeds on which the test may run.
  enum Testbed {
    TESTBED_UNSPECIFIED = 0;
    TESTBED_DUT = 1;
    TESTBED_DUT_DUT_4LINKS = 2;
    TESTBED_DUT_ATE_2LINKS = 3;
    TESTBED_DUT_ATE_4LINKS = 4;
    TESTBED_DUT_ATE_9LINKS_LAG = 5;
    TESTBED_DUT_DUT_ATE_2LINKS = 6;
    TESTBED_DUT_ATE_8LINKS = 7;
    TESTBED_DUT_400ZR = 8;
  }
  // Testbed on which the test is intended to run.
  Testbed testbed = 4;

  message Platform {
    // Vendor of the device.
    ondatra.Device.Vendor vendor = 1;
    // Regex for hardware model of the device.
    // The empty string will match any hardware model.
    string hardware_model_regex = 3;
    // Regex for software version of the device.
    // The empty string will match any software version.
    string software_version_regex = 4;
    // Reserved field numbers and identifiers.
    reserved 2;
    reserved "hardware_model";
  }

  message Deviations {
    // Device does not support interface/ipv4/enabled,
    // so suppress configuring this leaf.
    bool ipv4_missing_enabled = 1;
    // Device does not support fragmentation bit for traceroute.
    bool traceroute_fragmentation = 2;
    // Device only support UDP as l4 protocol for traceroute.
    bool traceroute_l4_protocol_udp = 3;
    // Device does not support
    // bgp/neighbors/neighbor/afi-safis/afi-safi/state/prefixes/received-pre-policy.
    bool prepolicy_received_routes = 4;
    // Expected ucmp traffic tolerance. Minimum value is 0.2, anything less
    // will be coerced to 0.2.
    // Juniper: partnerissuetracker.corp.google.com/282234301
    // Cisco: partnerissuetracker.corp.google.com/279477633
    double hierarchical_weight_resolution_tolerance = 5;
    // Device skip isis multi-topology check if value is true.
    bool isis_multi_topology_unsupported = 6;
    // Disable isis level1 under interface mode on the device if value is true.
    bool isis_interface_level1_disable_required = 7;
    // Set isis af ipv6 single topology on the device if value is true.
    bool isis_single_topology_required = 8;
    // Don't set isis instance enable flag on the device if value is true.
    bool isis_instance_enabled_required = 10;
    // Set and validate isis interface address family enable on the device if
    // value is true.
    bool missing_isis_interface_afi_safi_enable = 11;
    // Don't set isis global authentication-check on the device if value is
    // true.
    bool isis_global_authentication_not_required = 12;
    // Configure CSNP, LSP and PSNP under level authentication explicitly if
    // value is true.
    bool isis_explicit_level_authentication_config = 13;
    // Device skip isis restart-suppress check if value is true.
    bool isis_restart_suppress_unsupported = 14;
    // Device does not support interface/ipv4(6)/neighbor.
    // Cisco: partnerissuetracker.corp.google.com/268243828
    bool ip_neighbor_missing = 15;
    // Device requires separate reboot to activate OS.
    bool osactivate_noreboot = 16;
    // Device requires OS installation on standby RP as well as active RP.
    bool osinstall_for_standby_rp = 17;
    // Set this flag for LLDP interface config to override the global config.
    bool lldp_interface_config_override_global = 18;
    // Skip check for
    // bgp/neighbors/neighbor/state/messages/received/last-notification-error-code
    // leaf missing case.
    bool missing_bgp_last_notification_error_code = 21;
    // Device does not support interface-ref configuration when applying
    // features to interface.
    bool interface_ref_config_unsupported = 22;
    // Device does not support these state paths.
    // Juniper: partnerissuetracker.corp.google.com/279470921
    bool state_path_unsupported = 23;
    // Device requires Ipv6 to be enabled on interface for gRIBI NH programmed
    // with destination mac address.
    // Juniper: partnerissuetracker.corp.google.com/267642089
    bool ipv6_enable_for_gribi_nh_dmac = 24;
    // Device requires additional config for ECN.
    // Juniper: partnerissuetracker.corp.google.com/277657269
    bool ecn_profile_required_definition = 25;
    // Set true for device that does not support interface ipv6 discarded packet
    // statistics.
    // Juniper: partnerissuetracker.corp.google.com/277762075
    bool ipv6_discarded_pkts_unsupported = 26;
    // Device does not support drop and weight leaves under queue management
    // profile.
    // Juniper: partnerissuetracker.corp.google.com/279471405
    bool drop_weight_leaves_unsupported = 27;
    // Config pushed through origin CLI takes precedence over config pushed
    // through origin OC.
    bool cli_takes_precedence_over_oc = 29;
    // Device does not support weight above 100.
    // Juniper: partnerissuetracker.corp.google.com/277066804
    bool scheduler_input_weight_limit = 30;
    // Device does not support id leaf for SwitchChip components.
    // Juniper: partnerissuetracker.corp.google.com/277134501
    bool switch_chip_id_unsupported = 31;
    // Device does not support backplane-facing-capacity leaves for some of the
    // components.
    // Juniper: partnerissuetracker.corp.google.com/277134501
    bool backplane_facing_capacity_unsupported = 32;
    // Device only supports querying counters from the state container, not from
    // individual counter leaves.
    bool interface_counters_from_container = 33;
    // Use this deviation when the device does not support a mix of tagged and
    // untagged subinterfaces.
    bool no_mix_of_tagged_and_untagged_subinterfaces = 34;
    // Device does not support reporting software version according to the
    // requirements in gNMI-1.10.
    bool sw_version_unsupported = 37;
    // Device requires explicit interface ref configuration when applying
    // features to interface.
    bool explicit_interface_ref_definition = 38;
    // Device does not support telemetry path /components/component/storage.
    // Juniper: partnerissuetracker.corp.google.com/284239001
    bool storage_component_unsupported = 39;
    // Device requires port-speed to be set because its default value may not be
    // usable.
    bool explicit_port_speed = 41;
    // Device requires explicit attachment of an interface or subinterface to
    // the default network instance.
    // Nokia: partnerissuetracker.corp.google.com/260928639
    bool explicit_interface_in_default_vrf = 42;
    // Skip checking QOS Dropped octets stats for interface.
    bool qos_dropped_octets = 43;
    // Device is missing subinterface packet counters for IPv4/IPv6.
    bool subinterface_packet_counters_missing = 44;
    // Connect-retry is not supported
    // /bgp/neighbors/neighbor/timers/config/connect-retry.
    bool connect_retry = 45;
    // Device does not support programming a gribi flow with a next-hop entry of
    // mac-address only.
    bool gribi_mac_override_with_static_arp = 46;
    // Set true for device that does not support route-policy under AFI/SAFI.
    bool route_policy_under_afi_unsupported = 47;
    // Device does not support using gNOI to reboot the Fabric Component.
    bool gnoi_fabric_component_reboot_unsupported = 48;
    // Device does not support the ntp nondefault vrf case.
    bool ntp_non_default_vrf_unsupported = 49;
    // Device does not support setting the L2 MTU. OpenConfig allows a device to
    // enforce that L2 MTU, which has a default value of 1514, must be set to a
    // higher value than L3 MTU.
    // Arista: partnerissuetracker.corp.google.com/243445300
    bool omit_l2_mtu = 50;
    // Skip power admin for controller card
    bool skip_controller_card_power_admin = 51;
    // Device requires the banner to have a delimiter character.
    string banner_delimiter = 60;
    // Allowed tolerance for BGP traffic flow while comparing for pass or fail
    // condition.
    int32 bgp_tolerance_value = 61;
    // Device requires additional time to complete post delete link
    // qualification cleanup.
    bool link_qual_wait_after_delete_required = 62;
    // The response of gNOI reboot status is a single value (not a list), so the
    // device requires explict component path to account for a situation when
    // there is more than one active reboot requests.
    // Arista: partnerissuetracker.corp.google.com/245550570
    bool gnoi_status_empty_subcomponent = 63;
    // Device requiries explicit deletion of network-instance table.
    bool network_instance_table_deletion_required = 64;
    // Device requires a BGP session reset to utilize a new MD5 key.
    bool bgp_md5_requires_reset = 65;
    // Devices do not count dequeued and deleted packets as drops.
    // Arista: partnerissuetracker.corp.google.com/275384848
    bool dequeue_delete_not_counted_as_drops = 66;
    // Device only supports RIB ack, so tests that normally expect FIB_ACK will
    // allow just RIB_ACK.
    bool gribi_riback_only = 67;
    // Device requires that aggregate Port-Channel and its members be defined in
    // a single gNMI Update transaction at /interfaces; otherwise lag-type will
    // be dropped, and no member can be added to the aggregate.
    // Arista: partnerissuetracker.corp.google.com/201574574
    bool aggregate_atomic_update = 68;
    // Device returns no value for some OpenConfig paths if the operational
    // value equals the default.
    // Arista: partnerissuetracker.corp.google.com/258286131
    bool missing_value_for_defaults = 69;
    // The name used for the static routing protocol.  The default name in
    // OpenConfig is \"DEFAULT\" but some devices use other names.
    // Arista: partnerissuetracker.corp.google.com/269699737
    string static_protocol_name = 70;
    // Device currently uses component name instead of a full openconfig path,
    // so suppress creating a full oc compliant path for subcomponent.
    bool gnoi_subcomponent_path = 71;
    // When configuring interface, config VRF prior config IP address.
    // Arista: partnerissuetracker.corp.google.com/261958938
    bool interface_config_vrf_before_address = 72;
    // Device requires using the deprecated openconfig-vlan:vlan/config/vlan-id
    // or openconfig-vlan:vlan/state/vlan-id leaves.
    // Arista: partnerissuetracker.corp.google.com/261085885
    bool deprecated_vlan_id = 73;
    // Device requires gRIBI MAC Override using Static ARP + Static Route
    // Arista: partnerissuetracker.corp.google.com/234635355
    bool gribi_mac_override_static_arp_static_route = 74;
    // Device requires interface enabled leaf booleans to be explicitly set to
    // true.
    bool interface_enabled = 75;
    // Skip checking QOS octet stats for interface.
    // Arista: partnerissuetracker.corp.google.com/283541442
    bool qos_octets = 76;
    // Device CPU components do not map to a FRU parent component in the OC
    // tree.
    bool cpu_missing_ancestor = 77;
    // Device needs subinterface 0 to be routed for non-zero sub-interfaces.
    bool require_routed_subinterface_0 = 78;
    // Device does not report last-switchover-reason as USER_INITIATED for
    // gNOI.SwitchControlProcessor.
    bool gnoi_switchover_reason_missing_user_initiated = 79;
    // The name used for the default network instance for VRF.  The default name
    // in OpenConfig is \"DEFAULT\" but some legacy devices still use
    // \"default\".
    string default_network_instance = 80;
    // Device allows unset Election ID to be primary.
    bool p4rt_unsetelectionid_primary_allowed = 81;
    // Device sets ALREADY_EXISTS status code for all backup client responses.
    bool bkup_arbitration_resp_code = 82;
    // Device requires IPOverIP decapsulation for backup NHG without interfaces.
    bool backup_nhg_requires_vrf_with_decap = 83;
    // Devices don't support configuring ISIS /afi-safi/af/config container.
    bool isis_interface_afi_unsupported = 85;
    // Devices don't support modify table entry operation in P4 Runtime.
    bool p4rt_modify_table_entry_unsupported = 86;
    // Parent of OS component is of type SUPERVISOR or LINECARD.
    bool os_component_parent_is_supervisor_or_linecard = 87;
    // Parent of OS component is of type CHASSIS.
    bool os_component_parent_is_chassis = 88;
    // Devices require configuring the same ISIS Metrics for Level 1 when
    // configuring Level 2 Metrics.
    bool isis_require_same_l1_metric_with_l2_metric = 91;
    // Devices require configuring the same OSPF setMetric when BGP
    // SetMED is configured.
    bool bgp_set_med_requires_equal_ospf_set_metric = 92;
    // Devices require configuring subinterface with tagged vlan for p4rt
    // packet in.
    bool p4rt_gdp_requires_dot1q_subinterface = 93;
    // ATE port link state operations are a no-op in KNE/virtualized
    // environments.
    bool ate_port_link_state_operations_unsupported = 94;
    // Creates a user and assigns role/rbac to said user via native model.
    bool set_native_user = 95;
    // Devices require configuring lspRefreshInterval ISIS timer when
    // lspLifetimeInterval is configured.
    // Arista: partnerissuetracker.corp.google.com/293667850
    bool isis_lsp_lifetime_interval_requires_lsp_refresh_interval = 96;
    // Device does not support telemetry path
    // /components/component/cpu/utilization/state/avg for linecards' CPU card.
    bool linecard_cpu_utilization_unsupported = 98;
    // Device does not support consistent component names for GNOI and GNMI.
    bool consistent_component_names_unsupported = 99;
    // Device does not support telemetry path
    // /components/component/cpu/utilization/state/avg for controller cards'
    // CPU card.
    bool controller_card_cpu_utilization_unsupported = 100;
    // Device does not support counter for fabric block lost packets.
    bool fabric_drop_counter_unsupported = 101;
    // Device does not support memory utilization related leaves for linecard
    // components.
    bool linecard_memory_utilization_unsupported = 102;
    // Device does not support telemetry path
    // /qos/interfaces/interface/input/virtual-output-queues/voq-interface/queues/queue/state/dropped-pkts.
    bool qos_voq_drop_counter_unsupported = 103;
    // ATE IPv6 flow label unsupported in KNE/virtualized environments.
    bool ate_ipv6_flow_label_unsupported = 104;
    // Devices do not support configuring isis csnp-interval timer.
    // Arista: partnerissuetracker.corp.google.com/299283216
    bool isis_timers_csnp_interval_unsupported = 105;
    // Devices do not support telemetry for isis counter:
    // manual-address-drop-from-areas.
    // Arista: partnerissuetracker.corp.google.com/299285115
    bool isis_counter_manual_address_drop_from_areas_unsupported = 106;
    // Devices do not support telemetry for isis counter: part-changes.
    // Arista: partnerissuetracker.corp.google.com/317086576
    bool isis_counter_part_changes_unsupported = 107;
    // Devices do not support threshold container under
    // /components/component/transceiver.
    bool transceiver_thresholds_unsupported = 108;
    // Update interface loopback mode using raw gnmi API due to server version.
    bool interface_loopback_mode_raw_gnmi = 109;
    // Devices do not support showing negotiated tcp mss value in bgp tcp mss
    // telemetry. Juniper: b/300499125
    bool skip_tcp_negotiated_mss_check = 110;
    // Devices don't support ISIS-Lsp metadata paths: checksum, sequence-number,
    // remaining-lifetime.
    bool isis_lsp_metadata_leafs_unsupported = 111;
    // QOS queue requires configuration with queue-id
    bool qos_queue_requires_id = 112;
    // Devices do not support forwarding for fib failed routes.
    bool skip_fib_failed_traffic_forwarding_check = 113;
    // QOS requires buffer-allocation-profile configuration
    bool qos_buffer_allocation_config_required = 114;
    // Devices do not support configuring ExtendedNextHopEncoding at the BGP
    // global level. Arista:
    // https://partnerissuetracker.corp.google.com/issues/203683090
    bool bgp_global_extended_next_hop_encoding_unsupported = 115;
    // OC unsupported for BGP LLGR disable.
    // Juniper: b/303479602
    bool bgp_llgr_oc_undefined = 116;
    // Device does not support tunnel interfaces state paths
    // Juniper: partnerissuetracker.corp.google.com/300111031
    bool tunnel_state_path_unsupported = 117;
    // Device does not support tunnel interfaces source and destination address
    // config paths Juniper: partnerissuetracker.corp.google.com/300111031
    bool tunnel_config_path_unsupported = 118;
    // Cisco: Device does not support same minimun and maximum threshold value
    // in QOS ECN config.
    bool ecn_same_min_max_threshold_unsupported = 119;
    // Cisco: QOS requires scheduler configuration.
    bool qos_scheduler_config_required = 120;
    // Cisco: Device does not support set weight config under QOS ECN
    // configuration.
    bool qos_set_weight_config_unsupported = 121;
    // Cisco: Device does not support these get state path.
    bool qos_get_state_path_unsupported = 122;
    // Devices requires enabled leaf under isis level
    // Juniper: partnerissuetracker.corp.google.com/302661486
    bool isis_level_enabled = 123;
    // Devices which require to use interface-id format of interface name +
    // .subinterface index with Interface-ref container
    bool interface_ref_interface_id_format = 124;
    // Devices does not support member link loopback
    // Juniper: b/307763669
    bool member_link_loopback_unsupported = 125;
    // Device does not support PLQ operational status check on interface
    // Juniper: b/308990185
    bool skip_plq_interface_oper_status_check = 126;
    // Device set received prefix limits explicitly under prefix-limit-received
    // rather than "prefix-limit"
    bool bgp_explicit_prefix_limit_received = 127;
    // Device does not configure BGP maximum routes correctly when max-prefixes
    // leaf is configured
    bool bgp_missing_oc_max_prefixes_configuration = 128;
    // Devices which needs to skip checking AFI-SAFI disable.
    // Juniper: b/310698466
    bool skip_bgp_session_check_without_afisafi = 129;
    // Devices that have separate naming conventions for hardware resource name
    // in /system/ tree and /components/ tree.
    bool mismatched_hardware_resource_name_in_component = 130;
    // Devices that don't support telemetry for hardware resources before
    // used-threshold-upper configuration.
    bool missing_hardware_resource_telemetry_before_config = 131;
    // Device does not support reboot status check on subcomponents.
    bool gnoi_subcomponent_reboot_status_unsupported = 132;
    // Devices exports routes from all protocols to BGP if the export-policy is
    // ACCEPT Juniper: b/308970803
    bool skip_non_bgp_route_export_check = 133;
    // Devices do not support path
    // /network-instances/network-instance/protocols/protocol/isis/levels/level/state/metric-style
    // Arista: https://partnerissuetracker.corp.google.com/issues/317064733
    bool isis_metric_style_telemetry_unsupported = 134;
    // Devices do not support configuring Interface-ref under Static-Route
    // Next-Hop
    bool static_route_next_hop_interface_ref_unsupported = 135;
    // Devices which does not support nexthop index state
    // Juniper: b/304729237
    bool skip_static_nexthop_check = 136;
    // Device doesn't support router advertisement enable and mode config
    // Juniper: b/316173974
    bool ipv6_router_advertisement_config_unsupported = 138;
    // Devices does not support setting prefix limit exceeded flag.
    // Juniper : b/317181227
    bool prefix_limit_exceeded_telemetry_unsupported = 139;
    // Skip setting allow-multiple-as while configuring eBGP
    // Arista: partnerissuetracker.corp.google.com/issues/317422300
    bool skip_setting_allow_multiple_as = 140;
    // Skip tests with decap encap vrf as PBF action
    //  Nokia: partnerissuetracker.corp.google.com/issues/323251581
    bool skip_pbf_with_decap_encap_vrf = 141;
    // Devices which does not support copying TTL.
    // Juniper: b/307258544
    bool ttl_copy_unsupported = 142;
    // Devices does not support mixed prefix length in gribi.
    // Juniper: b/307824407
    bool gribi_decap_mixed_plen_unsupported = 143;
    // Skip setting isis-actions set-level while configuring routing-policy
    // statement action
    bool skip_isis_set_level = 144;
    // Skip setting isis-actions set-metric-style-type while configuring
    // routing-policy statement action
    bool skip_isis_set_metric_style_type = 145;
    // Skip setting match-prefix-set match-set-options while configuring
    // routing-policy statement condition
    bool skip_set_rp_match_set_options = 146;
    // Skip setting disable-metric-propagation while configuring
    // table-connection
    bool skip_setting_disable_metric_propagation = 147;
    // Devices do not support BGP conditions match-community-set
    bool bgp_conditions_match_community_set_unsupported = 148;
    // Device requires match condition for ethertype v4 and v6 for default rule
    // with network-instance default-vrf in policy-forwarding.
    bool pf_require_match_default_rule = 149;
    // Devices missing component tree mapping from hardware port
    // to optical channel.
    bool missing_port_to_optical_channel_component_mapping = 150;
    // Skip gNMI container OP tc.
    // Cisco: https://partnerissuetracker.corp.google.com/issues/322291556
    bool skip_container_op = 151;
    // Reorder calls for vendor compatibility.
    // Cisco: https://partnerissuetracker.corp.google.com/issues/322291556
    bool reorder_calls_for_vendor_compatibilty = 152;
    // Add missing base config using cli.
    // Cisco: https://partnerissuetracker.corp.google.com/issues/322291556
    bool add_missing_base_config_via_cli = 153;
    // skip_macaddress_check returns true if mac address for an interface via
    // gNMI needs to be skipped. Cisco:
    // https://partnerissuetracker.corp.google.com/issues/322291556
    bool skip_macaddress_check = 154;
    // Devices are having native telemetry paths for BGP RIB verification.
    // Juniper : b/306144372
    bool bgp_rib_oc_path_unsupported = 155;
    // Skip setting prefix-set mode while configuring prefix-set routing-policy
    bool skip_prefix_set_mode = 156;
    // Devices set metric as preference for static next-hop
    bool set_metric_as_preference = 157;
    // Devices don't support having an IPv6 static Route with an IPv4 address
    // as next hop and requires configuring a static ARP entry.
    // Arista: https://partnerissuetracker.corp.google.com/issues/316593298
    bool ipv6_static_route_with_ipv4_next_hop_requires_static_arp = 158;
    // Device requires policy-forwarding rules to be in sequential order in the
    // gNMI set-request.
    bool pf_require_sequential_order_pbr_rules = 159;
    // Device telemetry missing next hop metric value.
    // Arista: https://partnerissuetracker.corp.google.com/issues/321010782
    bool missing_static_route_next_hop_metric_telemetry = 160;
    // Device does not support recursive resolution of static route next hop.
    // Arista: https://partnerissuetracker.corp.google.com/issues/314449182
    bool unsupported_static_route_next_hop_recurse = 161;
    // Device missing telemetry for static route that has DROP next hop.
    // Arista: https://partnerissuetracker.corp.google.com/issues/330619816
    bool missing_static_route_drop_next_hop_telemetry = 162;
    // Device missing 400ZR optical-channel tunable parameters telemetry:
    // min/max/avg.
    // Arista: https://partnerissuetracker.corp.google.com/issues/319314781
    bool missing_zr_optical_channel_tunable_parameters_telemetry = 163;
    // Device that does not support packet link qualification reflector packet
    // sent/received stats.
    bool plq_reflector_stats_unsupported = 164;
    // Device that does not support PLQ Generator max_mtu to be atleast >= 8184.
    uint32 plq_generator_capabilities_max_mtu = 165;
    // Device that does not support PLQ Generator max_pps to be atleast >=
    // 100000000.
    uint64 plq_generator_capabilities_max_pps = 166;
    // Support for bgp extended community index
    bool bgp_extended_community_index_unsupported = 167;
    // Support for bgp community set refs
    bool bgp_community_set_refs_unsupported = 168;
    // Arista device needs CLI knob to enable WECMP feature
    bool rib_wecmp = 169;
    // Device not supporting table-connection need to set this true
    bool table_connections_unsupported = 170;
    // Configure tag-set using vendor native model
    bool use_vendor_native_tag_set_config = 171;
    // Skip setting send-community-type in bgp global config
    bool skip_bgp_send_community_type = 172;
    // Support for bgp actions set-community method
    bool bgp_actions_set_community_method_unsupported = 174;
    // Ensure no configurations exist under BGP Peer Groups
    bool set_no_peer_group = 175;
    // Bgp community member is a string
    bool bgp_community_member_is_a_string = 176;
    // Flag to indicate whether IPv4 static routes with IPv6 next-hops are
    // unsupported.
    bool ipv4_static_route_with_ipv6_nh_unsupported = 177;
    // Flag to indicate whether IPv6 static routes with IPv4 next-hops are
    // unsupported.
    bool ipv6_static_route_with_ipv4_nh_unsupported = 178;
    // Flag to indicate support for static routes that simply drop packets
    bool static_route_with_drop_nh = 179;
    // Flag to indicate support for static routes that can be configured with an
    // explicit metric.
    bool static_route_with_explicit_metric = 180;
    // Support for bgp default import/export policy
    bool bgp_default_policy_unsupported = 181;
    // Flag to enable bgp explicity on default vrf
    // Arista: b/329094094#comment9
    bool explicit_enable_bgp_on_default_vrf = 182;
    // tag-set is not a real separate entity, but is embedded in the policy
    // statement. this implies that 1. routing policy tag set name needs to be
    // '<policy name> <statement name>'
    // 2. only one policy statement can make use of a tag-set, and 3. tag must
    // be refered by a policy
    bool routing_policy_tag_set_embedded = 183;
    // Devices does not support allow multiple as under AFI/SAFI.
    // CISCO: b/340859662
    bool skip_afi_safi_path_for_bgp_multiple_as = 184;
    // Device does not support regex with routing-policy community-member.
    bool community_member_regex_unsupported = 185;
    // Support for same import policy attached to all AFIs for given
    // (src-protocol, dst-protocol, network-instance) triple Arista:
    // b/339645876#comment4
    bool same_policy_attached_to_all_afis = 186;
    // Devices needs to skip setting statement for policy to be applied as
    // action pass otherwise it will be configured as action done.
    // CISCO: b/338523730
    bool skip_setting_statement_for_policy = 187;
    // Devices does not support index specific attribute fetching and hence
    // wildcards has to be used.
    // CISCO: b/338523730
    bool skip_checking_attribute_index = 188;
    // Devices does not suppport policy-chaining, so needs to flatten policies
    // with multiple statements.
    // CISCO: b/338526243
    bool flatten_policy_with_multiple_statements = 189;
    // default_route_policy_unsupported is set to true for devices that do not
    // support default route policy.
    bool default_route_policy_unsupported = 190;
    // CISCO: b/339801843
    bool slaac_prefix_length128 = 191;
    // Devices does not support bgp max multipaths
    // Juniper: b/319301559
    bool bgp_max_multipath_paths_unsupported = 192;
    // Devices does not multipath config at neighbor or afisafi level
    // Juniper: b/341130490
    bool multipath_unsupported_neighbor_or_afisafi = 193;
    // Devices that do not support /components/component/state/model-name for
    // any component types.
    // Note that for model name to be supported, the
    // /components/component/state/model-name of the chassis component must be
    // equal to the canonical hardware model name of its device.
    bool model_name_unsupported = 194;
    // community_match_with_redistribution_unsupported is set to true for devices that do not support matching community at the redistribution attach point.
    bool community_match_with_redistribution_unsupported = 195;
    // Devices that do not support components/component/state/install-component
    // and components/component/state/install-position.
    bool install_position_and_install_component_unsupported = 196;
    // Encap tunnel is shut then zero traffic will flow to backup NHG
    bool encap_tunnel_shut_backup_nhg_zero_traffic = 197;
    // Flag to indicate support for max ecmp paths for isis.
    bool max_ecmp_paths = 198;
    // wecmp_auto_unsupported is set to true for devices that do not support auto wecmp
    bool wecmp_auto_unsupported = 199;
    // policy chaining, ie. more than one policy at an attachement point is not supported
    bool routing_policy_chaining_unsupported = 200;
    // isis loopback config required
    bool isis_loopback_required = 201;
    // weighted ecmp feature verification using fixed packet
    bool weighted_ecmp_fixed_packet_verification = 202;
    // Override default NextHop scale while enabling encap/decap scale
    // CISCO:
    bool override_default_nh_scale = 203;
    // Devices that donot support setting bgp extended community set
    bool bgp_extended_community_set_unsupported = 204;
    // Devices that do not support setting bgp extended community set refs
    bool bgp_set_ext_community_set_refs_unsupported = 205;
    // Devices that do not support deleting link bandwidth
    bool bgp_delete_link_bandwidth_unsupported = 206;
    // qos_inqueue_drop_counter_Unsupported is set to true for devices that do not support qos ingress queue drop counters.
    // Juniper: b/341130490
    bool qos_inqueue_drop_counter_unsupported = 207;
    // Devices that need bgp extended community enable explicitly
    bool bgp_explicit_extended_community_enable = 208;
    // devices that do not support match tag set condition
    bool match_tag_set_condition_unsupported = 209;
    // peer_group_def_bgp_vrf_unsupported is set to true for devices that do not support peer group definition under bgp vrf configuration.
    bool peer_group_def_ebgp_vrf_unsupported = 210;
    // redis_uconnected_under_ebgp_vrf_unsupported is set to true for devices that do not support redistribution of connected routes under ebgp vrf configuration.
    bool redis_connected_under_ebgp_vrf_unsupported = 211;
    // bgp_afisafi_in_default_ni_before_other_ni is set to true for devices that require certain afi/safis to be enabled
    // in default network instance (ni) before enabling afi/safis for neighbors in default or non-default ni.
    bool bgp_afi_safi_in_default_ni_before_other_ni = 212;
    // Devices which do not support default import export policy.
    bool default_import_export_policy_unsupported = 213;
    // ipv6_router_advertisement_interval_unsupported is set to true for devices that do not support ipv6 router advertisement interval configuration.
    bool ipv6_router_advertisement_interval_unsupported = 214;
    // Decap NH with NextHopNetworkInstance is unsupported
    bool decap_nh_with_nexthop_ni_unsupported = 215;
    // Juniper: b/356898098
    bool community_invert_any_unsupported = 216;
    // SFlow source address update is unsupported
    // Arista: b/357914789
    bool sflow_source_address_update_unsupported = 217;
    // Linklocal mask length is not 64
    // Cisco: b/368271859
    bool link_local_mask_len = 218;
    // use parent component for temperature telemetry
    bool use_parent_component_for_temperature_telemetry = 219;
    // component manufactured date is unsupported
    bool component_mfg_date_unsupported = 220;
    // trib protocol field under otn channel config unsupported
    bool otn_channel_trib_unsupported = 221;
    // ingress parameters under eth channel config unsupported
    bool eth_channel_ingress_parameters_unsupported = 222;
    // Cisco numbering for eth channel assignment starts from 1 instead of 0
    bool eth_channel_assignment_cisco_numbering = 223;
    // Devices needs time to update interface counters.
    bool interface_counters_update_delayed = 224;
    // device does not support a Healthz GET RPC against Chassis level component like "CHASSIS" or "Rack 0"
    bool chassis_get_rpc_unsupported = 225;
    // Leaf-ref validation for list keys which is enforced for Cisco and hence deviation
    // b/373581140
    bool power_disable_enable_leaf_ref_validation = 226;
<<<<<<< HEAD
   // Nokia; b/304493065 comment#7 SRL native admin_enable for table-connections
    bool enable_table_connections = 227;
    
=======
    // Device does not support ssh server counters.
    bool ssh_server_counters_unsupported = 227;
    // True when the optical-channel operational-mode is unsupported.
    // Juniper: b/355456031
    bool operational_mode_unsupported = 228;
    // BGP session state idle is supported in passive mode instead of active
    // Cisco: b/376021545
    bool bgp_session_state_idle_in_passive_mode = 229;

    // EnableMultipathUnderAfiSafi returns true for devices that do not support multipath under /global path and instead support under global/afi/safi path
    // CISCO: b/376241033
    // CISCO: b/340859662
    bool enable_multipath_under_afi_safi = 230;
>>>>>>> eaccc6ce
    // Reserved field numbers and identifiers.
    reserved 84, 9, 28, 20, 90, 97, 55, 89, 19, 36, 35, 40, 173;
  }

  message PlatformExceptions {
    Platform platform = 1;
    Deviations deviations = 2;
  }

  // The `platform` field for each `platform_exceptions` should be mutually
  // exclusive. Duplicate matches will result in a test failure.
  repeated PlatformExceptions platform_exceptions = 5;

  enum Tags {
    TAGS_UNSPECIFIED = 0;
    TAGS_AGGREGATION = 1;
    TAGS_DATACENTER_EDGE = 2;
    TAGS_EDGE = 3;
    TAGS_TRANSIT = 4;
  }

  // The `tags` used to identify the area(s) testcase applies to. An empty tag
  // is the default implying it applies to all areas.
  repeated Tags tags = 6;

  // Whether this test only checks paths for presence rather than semantic
  // checks.
  bool path_presence_test = 7;
}
<|MERGE_RESOLUTION|>--- conflicted
+++ resolved
@@ -628,11 +628,6 @@
     // Leaf-ref validation for list keys which is enforced for Cisco and hence deviation
     // b/373581140
     bool power_disable_enable_leaf_ref_validation = 226;
-<<<<<<< HEAD
-   // Nokia; b/304493065 comment#7 SRL native admin_enable for table-connections
-    bool enable_table_connections = 227;
-    
-=======
     // Device does not support ssh server counters.
     bool ssh_server_counters_unsupported = 227;
     // True when the optical-channel operational-mode is unsupported.
@@ -641,12 +636,13 @@
     // BGP session state idle is supported in passive mode instead of active
     // Cisco: b/376021545
     bool bgp_session_state_idle_in_passive_mode = 229;
-
     // EnableMultipathUnderAfiSafi returns true for devices that do not support multipath under /global path and instead support under global/afi/safi path
     // CISCO: b/376241033
     // CISCO: b/340859662
     bool enable_multipath_under_afi_safi = 230;
->>>>>>> eaccc6ce
+    // Nokia; b/304493065 comment#7 SRL native admin_enable for table-connections
+    bool enable_table_connections = 231;
+    
     // Reserved field numbers and identifiers.
     reserved 84, 9, 28, 20, 90, 97, 55, 89, 19, 36, 35, 40, 173;
   }
