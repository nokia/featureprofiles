// Copyright 2023 Google LLC
//
// Licensed under the Apache License, Version 2.0 (the "License");
// you may not use this file except in compliance with the License.
// You may obtain a copy of the License at
//
//      https://www.apache.org/licenses/LICENSE-2.0
//
// Unless required by applicable law or agreed to in writing, software
// distributed under the License is distributed on an "AS IS" BASIS,
// WITHOUT WARRANTIES OR CONDITIONS OF ANY KIND, either express or implied.
// See the License for the specific language governing permissions and
// limitations under the License.

syntax = "proto3";

package openconfig.testing;

import "github.com/openconfig/ondatra/proto/testbed.proto";

// Metadata about a Feature Profiles test.
message Metadata {
  // UUID of the test.
  string uuid = 1;
  // ID of the test in the test plan.
  string plan_id = 2;
  // One-line description of the test.
  string description = 3;

  // Types of testbeds on which the test may run.
  enum Testbed {
    TESTBED_UNSPECIFIED = 0;
    TESTBED_DUT = 1;
    TESTBED_DUT_DUT_4LINKS = 2;
    TESTBED_DUT_ATE_2LINKS = 3;
    TESTBED_DUT_ATE_4LINKS = 4;
    TESTBED_DUT_ATE_9LINKS_LAG = 5;
    TESTBED_DUT_DUT_ATE_2LINKS = 6;
    TESTBED_DUT_ATE_8LINKS = 7;
    TESTBED_DUT_400ZR = 8;
  }
  // Testbed on which the test is intended to run.
  Testbed testbed = 4;

  message Platform {
    // Vendor of the device.
    ondatra.Device.Vendor vendor = 1;
    // Regex for hardware model of the device.
    // The empty string will match any hardware model.
    string hardware_model_regex = 3;
    // Regex for software version of the device.
    // The empty string will match any software version.
    string software_version_regex = 4;
    // Reserved field numbers and identifiers.
    reserved 2;
    reserved "hardware_model";
  }

  message Deviations {
    // Device does not support interface/ipv4/enabled,
    // so suppress configuring this leaf.
    bool ipv4_missing_enabled = 1;
    // Device does not support fragmentation bit for traceroute.
    bool traceroute_fragmentation = 2;
    // Device only support UDP as l4 protocol for traceroute.
    bool traceroute_l4_protocol_udp = 3;
    // Device does not support
    // bgp/neighbors/neighbor/afi-safis/afi-safi/state/prefixes/received-pre-policy.
    bool prepolicy_received_routes = 4;
    // Expected ucmp traffic tolerance. Minimum value is 0.2, anything less
    // will be coerced to 0.2.
    // Juniper: partnerissuetracker.corp.google.com/282234301
    // Cisco: partnerissuetracker.corp.google.com/279477633
    double hierarchical_weight_resolution_tolerance = 5;
    // Device skip isis multi-topology check if value is true.
    bool isis_multi_topology_unsupported = 6;
    // Disable isis level1 under interface mode on the device if value is true.
    bool isis_interface_level1_disable_required = 7;
    // Set isis af ipv6 single topology on the device if value is true.
    bool isis_single_topology_required = 8;
    // Don't set isis instance enable flag on the device if value is true.
    bool isis_instance_enabled_required = 10;
    // Set and validate isis interface address family enable on the device if
    // value is true.
    bool missing_isis_interface_afi_safi_enable = 11;
    // Don't set isis global authentication-check on the device if value is
    // true.
    bool isis_global_authentication_not_required = 12;
    // Configure CSNP, LSP and PSNP under level authentication explicitly if
    // value is true.
    bool isis_explicit_level_authentication_config = 13;
    // Device skip isis restart-suppress check if value is true.
    bool isis_restart_suppress_unsupported = 14;
    // Device does not support interface/ipv4(6)/neighbor.
    // Cisco: partnerissuetracker.corp.google.com/268243828
    bool ip_neighbor_missing = 15;
    // Device requires separate reboot to activate OS.
    bool osactivate_noreboot = 16;
    // Device requires OS installation on standby RP as well as active RP.
    bool osinstall_for_standby_rp = 17;
    // Set this flag for LLDP interface config to override the global config.
    bool lldp_interface_config_override_global = 18;
    // Skip check for
    // bgp/neighbors/neighbor/state/messages/received/last-notification-error-code
    // leaf missing case.
    bool missing_bgp_last_notification_error_code = 21;
    // Device does not support interface-ref configuration when applying
    // features to interface.
    bool interface_ref_config_unsupported = 22;
    // Device does not support these state paths.
    // Juniper: partnerissuetracker.corp.google.com/279470921
    bool state_path_unsupported = 23;
    // Device requires Ipv6 to be enabled on interface for gRIBI NH programmed
    // with destination mac address.
    // Juniper: partnerissuetracker.corp.google.com/267642089
    bool ipv6_enable_for_gribi_nh_dmac = 24;
    // Device requires additional config for ECN.
    // Juniper: partnerissuetracker.corp.google.com/277657269
    bool ecn_profile_required_definition = 25;
    // Set true for device that does not support interface ipv6 discarded packet
    // statistics.
    // Juniper: partnerissuetracker.corp.google.com/277762075
    bool ipv6_discarded_pkts_unsupported = 26;
    // Device does not support drop and weight leaves under queue management
    // profile.
    // Juniper: partnerissuetracker.corp.google.com/279471405
    bool drop_weight_leaves_unsupported = 27;
    // Config pushed through origin CLI takes precedence over config pushed
    // through origin OC.
    bool cli_takes_precedence_over_oc = 29;
    // Device does not support weight above 100.
    // Juniper: partnerissuetracker.corp.google.com/277066804
    bool scheduler_input_weight_limit = 30;
    // Device does not support id leaf for SwitchChip components.
    // Juniper: partnerissuetracker.corp.google.com/277134501
    bool switch_chip_id_unsupported = 31;
    // Device does not support backplane-facing-capacity leaves for some of the
    // components.
    // Juniper: partnerissuetracker.corp.google.com/277134501
    bool backplane_facing_capacity_unsupported = 32;
    // Device only supports querying counters from the state container, not from
    // individual counter leaves.
    bool interface_counters_from_container = 33;
    // Use this deviation when the device does not support a mix of tagged and
    // untagged subinterfaces.
    bool no_mix_of_tagged_and_untagged_subinterfaces = 34;
    // Device does not support reporting software version according to the
    // requirements in gNMI-1.10.
    bool sw_version_unsupported = 37;
    // Device requires explicit interface ref configuration when applying
    // features to interface.
    bool explicit_interface_ref_definition = 38;
    // Device does not support telemetry path /components/component/storage.
    // Juniper: partnerissuetracker.corp.google.com/284239001
    bool storage_component_unsupported = 39;
    // Device requires port-speed to be set because its default value may not be
    // usable.
    bool explicit_port_speed = 41;
    // Device requires explicit attachment of an interface or subinterface to
    // the default network instance.
    // Nokia: partnerissuetracker.corp.google.com/260928639
    bool explicit_interface_in_default_vrf = 42;
    // Skip checking QOS Dropped octets stats for interface.
    bool qos_dropped_octets = 43;
    // Device is missing subinterface packet counters for IPv4/IPv6.
    bool subinterface_packet_counters_missing = 44;
    // Connect-retry is not supported
    // /bgp/neighbors/neighbor/timers/config/connect-retry.
    bool connect_retry = 45;
    // Device does not support programming a gribi flow with a next-hop entry of
    // mac-address only.
    bool gribi_mac_override_with_static_arp = 46;
    // Set true for device that does not support route-policy under AFI/SAFI.
    bool route_policy_under_afi_unsupported = 47;
    // Device does not support using gNOI to reboot the Fabric Component.
    bool gnoi_fabric_component_reboot_unsupported = 48;
    // Device does not support the ntp nondefault vrf case.
    bool ntp_non_default_vrf_unsupported = 49;
    // Device does not support setting the L2 MTU. OpenConfig allows a device to
    // enforce that L2 MTU, which has a default value of 1514, must be set to a
    // higher value than L3 MTU.
    // Arista: partnerissuetracker.corp.google.com/243445300
    bool omit_l2_mtu = 50;
    // Skip power admin for controller card
    bool skip_controller_card_power_admin = 51;
    // Device requires the banner to have a delimiter character.
    string banner_delimiter = 60;
    // Allowed tolerance for BGP traffic flow while comparing for pass or fail
    // condition.
    int32 bgp_tolerance_value = 61;
    // Device requires additional time to complete post delete link
    // qualification cleanup.
    bool link_qual_wait_after_delete_required = 62;
    // The response of gNOI reboot status is a single value (not a list), so the
    // device requires explict component path to account for a situation when
    // there is more than one active reboot requests.
    // Arista: partnerissuetracker.corp.google.com/245550570
    bool gnoi_status_empty_subcomponent = 63;
    // Device requiries explicit deletion of network-instance table.
    bool network_instance_table_deletion_required = 64;
    // Device requires a BGP session reset to utilize a new MD5 key.
    bool bgp_md5_requires_reset = 65;
    // Devices do not count dequeued and deleted packets as drops.
    // Arista: partnerissuetracker.corp.google.com/275384848
    bool dequeue_delete_not_counted_as_drops = 66;
    // Device only supports RIB ack, so tests that normally expect FIB_ACK will
    // allow just RIB_ACK.
    bool gribi_riback_only = 67;
    // Device requires that aggregate Port-Channel and its members be defined in
    // a single gNMI Update transaction at /interfaces; otherwise lag-type will
    // be dropped, and no member can be added to the aggregate.
    // Arista: partnerissuetracker.corp.google.com/201574574
    bool aggregate_atomic_update = 68;
    // Device returns no value for some OpenConfig paths if the operational
    // value equals the default.
    // Arista: partnerissuetracker.corp.google.com/258286131
    bool missing_value_for_defaults = 69;
    // The name used for the static routing protocol.  The default name in
    // OpenConfig is \"DEFAULT\" but some devices use other names.
    // Arista: partnerissuetracker.corp.google.com/269699737
    string static_protocol_name = 70;
    // Device currently uses component name instead of a full openconfig path,
    // so suppress creating a full oc compliant path for subcomponent.
    bool gnoi_subcomponent_path = 71;
    // When configuring interface, config VRF prior config IP address.
    // Arista: partnerissuetracker.corp.google.com/261958938
    bool interface_config_vrf_before_address = 72;
    // Device requires using the deprecated openconfig-vlan:vlan/config/vlan-id
    // or openconfig-vlan:vlan/state/vlan-id leaves.
    // Arista: partnerissuetracker.corp.google.com/261085885
    bool deprecated_vlan_id = 73;
    // Device requires gRIBI MAC Override using Static ARP + Static Route
    // Arista: partnerissuetracker.corp.google.com/234635355
    bool gribi_mac_override_static_arp_static_route = 74;
    // Device requires interface enabled leaf booleans to be explicitly set to
    // true.
    bool interface_enabled = 75;
    // Skip checking QOS octet stats for interface.
    // Arista: partnerissuetracker.corp.google.com/283541442
    bool qos_octets = 76;
    // Device CPU components do not map to a FRU parent component in the OC
    // tree.
    bool cpu_missing_ancestor = 77;
    // Device needs subinterface 0 to be routed for non-zero sub-interfaces.
    bool require_routed_subinterface_0 = 78;
    // Device does not report last-switchover-reason as USER_INITIATED for
    // gNOI.SwitchControlProcessor.
    bool gnoi_switchover_reason_missing_user_initiated = 79;
    // The name used for the default network instance for VRF.  The default name
    // in OpenConfig is \"DEFAULT\" but some legacy devices still use
    // \"default\".
    string default_network_instance = 80;
    // Device allows unset Election ID to be primary.
    bool p4rt_unsetelectionid_primary_allowed = 81;
    // Device sets ALREADY_EXISTS status code for all backup client responses.
    bool bkup_arbitration_resp_code = 82;
    // Device requires IPOverIP decapsulation for backup NHG without interfaces.
    bool backup_nhg_requires_vrf_with_decap = 83;
    // Devices don't support configuring ISIS /afi-safi/af/config container.
    bool isis_interface_afi_unsupported = 85;
    // Devices don't support modify table entry operation in P4 Runtime.
    bool p4rt_modify_table_entry_unsupported = 86;
    // Parent of OS component is of type SUPERVISOR or LINECARD.
    bool os_component_parent_is_supervisor_or_linecard = 87;
    // Parent of OS component is of type CHASSIS.
    bool os_component_parent_is_chassis = 88;
    // Devices require configuring the same ISIS Metrics for Level 1 when
    // configuring Level 2 Metrics.
    bool isis_require_same_l1_metric_with_l2_metric = 91;
    // Devices require configuring the same OSPF setMetric when BGP
    // SetMED is configured.
    bool bgp_set_med_requires_equal_ospf_set_metric = 92;
    // Devices require configuring subinterface with tagged vlan for p4rt
    // packet in.
    bool p4rt_gdp_requires_dot1q_subinterface = 93;
    // ATE port link state operations are a no-op in KNE/virtualized
    // environments.
    bool ate_port_link_state_operations_unsupported = 94;
    // Creates a user and assigns role/rbac to said user via native model.
    bool set_native_user = 95;
    // Devices require configuring lspRefreshInterval ISIS timer when
    // lspLifetimeInterval is configured.
    // Arista: partnerissuetracker.corp.google.com/293667850
    bool isis_lsp_lifetime_interval_requires_lsp_refresh_interval = 96;
    // Device does not support telemetry path
    // /components/component/cpu/utilization/state/avg for linecards' CPU card.
    bool linecard_cpu_utilization_unsupported = 98;
    // Device does not support consistent component names for GNOI and GNMI.
    bool consistent_component_names_unsupported = 99;
    // Device does not support telemetry path
    // /components/component/cpu/utilization/state/avg for controller cards'
    // CPU card.
    bool controller_card_cpu_utilization_unsupported = 100;
    // Device does not support counter for fabric block lost packets.
    bool fabric_drop_counter_unsupported = 101;
    // Device does not support memory utilization related leaves for linecard
    // components.
    bool linecard_memory_utilization_unsupported = 102;
    // Device does not support telemetry path
    // /qos/interfaces/interface/input/virtual-output-queues/voq-interface/queues/queue/state/dropped-pkts.
    bool qos_voq_drop_counter_unsupported = 103;
    // ATE IPv6 flow label unsupported in KNE/virtualized environments.
    bool ate_ipv6_flow_label_unsupported = 104;
    // Devices do not support configuring isis csnp-interval timer.
    // Arista: partnerissuetracker.corp.google.com/299283216
    bool isis_timers_csnp_interval_unsupported = 105;
    // Devices do not support telemetry for isis counter:
    // manual-address-drop-from-areas.
    // Arista: partnerissuetracker.corp.google.com/299285115
    bool isis_counter_manual_address_drop_from_areas_unsupported = 106;
    // Devices do not support telemetry for isis counter: part-changes.
    // Arista: partnerissuetracker.corp.google.com/317086576
    bool isis_counter_part_changes_unsupported = 107;
    // Devices do not support threshold container under
    // /components/component/transceiver.
    bool transceiver_thresholds_unsupported = 108;
    // Update interface loopback mode using raw gnmi API due to server version.
    bool interface_loopback_mode_raw_gnmi = 109;
    // Devices do not support showing negotiated tcp mss value in bgp tcp mss
    // telemetry. Juniper: b/300499125
    bool skip_tcp_negotiated_mss_check = 110;
    // Devices don't support ISIS-Lsp metadata paths: checksum, sequence-number,
    // remaining-lifetime.
    bool isis_lsp_metadata_leafs_unsupported = 111;
    // QOS queue requires configuration with queue-id
    bool qos_queue_requires_id = 112;
    // Devices do not support forwarding for fib failed routes.
    bool skip_fib_failed_traffic_forwarding_check = 113;
    // QOS requires buffer-allocation-profile configuration
    bool qos_buffer_allocation_config_required = 114;
    // Devices do not support configuring ExtendedNextHopEncoding at the BGP
    // global level. Arista:
    // https://partnerissuetracker.corp.google.com/issues/203683090
    bool bgp_global_extended_next_hop_encoding_unsupported = 115;
    // OC unsupported for BGP LLGR disable.
    // Juniper: b/303479602
    bool bgp_llgr_oc_undefined = 116;
    // Device does not support tunnel interfaces state paths
    // Juniper: partnerissuetracker.corp.google.com/300111031
    bool tunnel_state_path_unsupported = 117;
    // Device does not support tunnel interfaces source and destination address
    // config paths Juniper: partnerissuetracker.corp.google.com/300111031
    bool tunnel_config_path_unsupported = 118;
    // Cisco: Device does not support same minimun and maximum threshold value
    // in QOS ECN config.
    bool ecn_same_min_max_threshold_unsupported = 119;
    // Cisco: QOS requires scheduler configuration.
    bool qos_scheduler_config_required = 120;
    // Cisco: Device does not support set weight config under QOS ECN
    // configuration.
    bool qos_set_weight_config_unsupported = 121;
    // Cisco: Device does not support these get state path.
    bool qos_get_state_path_unsupported = 122;
    // Devices requires enabled leaf under isis level
    // Juniper: partnerissuetracker.corp.google.com/302661486
    bool isis_level_enabled = 123;
    // Devices which require to use interface-id format of interface name +
    // .subinterface index with Interface-ref container
    bool interface_ref_interface_id_format = 124;
    // Devices does not support member link loopback
    // Juniper: b/307763669
    bool member_link_loopback_unsupported = 125;
    // Device does not support PLQ operational status check on interface
    // Juniper: b/308990185
    bool skip_plq_interface_oper_status_check = 126;
    // Device set received prefix limits explicitly under prefix-limit-received
    // rather than "prefix-limit"
    bool bgp_explicit_prefix_limit_received = 127;
    // Device does not configure BGP maximum routes correctly when max-prefixes
    // leaf is configured
    bool bgp_missing_oc_max_prefixes_configuration = 128;
    // Devices which needs to skip checking AFI-SAFI disable.
    // Juniper: b/310698466
    bool skip_bgp_session_check_without_afisafi = 129;
    // Devices that have separate naming conventions for hardware resource name
    // in /system/ tree and /components/ tree.
    bool mismatched_hardware_resource_name_in_component = 130;
    // Devices that don't support telemetry for hardware resources before
    // used-threshold-upper configuration.
    bool missing_hardware_resource_telemetry_before_config = 131;
    // Device does not support reboot status check on subcomponents.
    bool gnoi_subcomponent_reboot_status_unsupported = 132;
    // Devices exports routes from all protocols to BGP if the export-policy is
    // ACCEPT Juniper: b/308970803
    bool skip_non_bgp_route_export_check = 133;
    // Devices do not support path
    // /network-instances/network-instance/protocols/protocol/isis/levels/level/state/metric-style
    // Arista: https://partnerissuetracker.corp.google.com/issues/317064733
    bool isis_metric_style_telemetry_unsupported = 134;
    // Devices do not support configuring Interface-ref under Static-Route
    // Next-Hop
    bool static_route_next_hop_interface_ref_unsupported = 135;
    // Devices which does not support nexthop index state
    // Juniper: b/304729237
    bool skip_static_nexthop_check = 136;
    // Device doesn't support router advertisement enable and mode config
    // Juniper: b/316173974
    bool ipv6_router_advertisement_config_unsupported = 138;
    // Devices does not support setting prefix limit exceeded flag.
    // Juniper : b/317181227
    bool prefix_limit_exceeded_telemetry_unsupported = 139;
    // Skip setting allow-multiple-as while configuring eBGP
    // Arista: partnerissuetracker.corp.google.com/issues/317422300
    bool skip_setting_allow_multiple_as = 140;
    // Skip tests with decap encap vrf as PBF action
    //  Nokia: partnerissuetracker.corp.google.com/issues/323251581
    bool skip_pbf_with_decap_encap_vrf = 141;
    // Devices which does not support copying TTL.
    // Juniper: b/307258544
    bool ttl_copy_unsupported = 142;
    // Devices does not support mixed prefix length in gribi.
    // Juniper: b/307824407
    bool gribi_decap_mixed_plen_unsupported = 143;
    // Skip setting isis-actions set-level while configuring routing-policy
    // statement action
    bool skip_isis_set_level = 144;
    // Skip setting isis-actions set-metric-style-type while configuring
    // routing-policy statement action
    bool skip_isis_set_metric_style_type = 145;
    // Skip setting match-prefix-set match-set-options while configuring
    // routing-policy statement condition
    bool skip_set_rp_match_set_options = 146;
    // Skip setting disable-metric-propagation while configuring
    // table-connection
    bool skip_setting_disable_metric_propagation = 147;
    // Devices do not support BGP conditions match-community-set
    bool bgp_conditions_match_community_set_unsupported = 148;
    // Device requires match condition for ethertype v4 and v6 for default rule
    // with network-instance default-vrf in policy-forwarding.
    bool pf_require_match_default_rule = 149;
    // Devices missing component tree mapping from hardware port
    // to optical channel.
    bool missing_port_to_optical_channel_component_mapping = 150;
    // Skip gNMI container OP tc.
    // Cisco: https://partnerissuetracker.corp.google.com/issues/322291556
    bool skip_container_op = 151;
    // Reorder calls for vendor compatibility.
    // Cisco: https://partnerissuetracker.corp.google.com/issues/322291556
    bool reorder_calls_for_vendor_compatibilty = 152;
    // Add missing base config using cli.
    // Cisco: https://partnerissuetracker.corp.google.com/issues/322291556
    bool add_missing_base_config_via_cli = 153;
    // skip_macaddress_check returns true if mac address for an interface via
    // gNMI needs to be skipped. Cisco:
    // https://partnerissuetracker.corp.google.com/issues/322291556
    bool skip_macaddress_check = 154;
    // Devices are having native telemetry paths for BGP RIB verification.
    // Juniper : b/306144372
    bool bgp_rib_oc_path_unsupported = 155;
    // Skip setting prefix-set mode while configuring prefix-set routing-policy
    bool skip_prefix_set_mode = 156;
    // Devices set metric as preference for static next-hop
    bool set_metric_as_preference = 157;
    // Devices don't support having an IPv6 static Route with an IPv4 address
    // as next hop and requires configuring a static ARP entry.
    // Arista: https://partnerissuetracker.corp.google.com/issues/316593298
    bool ipv6_static_route_with_ipv4_next_hop_requires_static_arp = 158;
    // Device requires policy-forwarding rules to be in sequential order in the
    // gNMI set-request.
    bool pf_require_sequential_order_pbr_rules = 159;
    // Device telemetry missing next hop metric value.
    // Arista: https://partnerissuetracker.corp.google.com/issues/321010782
    bool missing_static_route_next_hop_metric_telemetry = 160;
    // Device does not support recursive resolution of static route next hop.
    // Arista: https://partnerissuetracker.corp.google.com/issues/314449182
    bool unsupported_static_route_next_hop_recurse = 161;
    // Device missing telemetry for static route that has DROP next hop.
    // Arista: https://partnerissuetracker.corp.google.com/issues/330619816
    bool missing_static_route_drop_next_hop_telemetry = 162;
    // Device missing 400ZR optical-channel tunable parameters telemetry:
    // min/max/avg.
    // Arista: https://partnerissuetracker.corp.google.com/issues/319314781
    bool missing_zr_optical_channel_tunable_parameters_telemetry = 163;
    // Device that does not support packet link qualification reflector packet
    // sent/received stats.
    bool plq_reflector_stats_unsupported = 164;
    // Device that does not support PLQ Generator max_mtu to be atleast >= 8184.
    uint32 plq_generator_capabilities_max_mtu = 165;
    // Device that does not support PLQ Generator max_pps to be atleast >=
    // 100000000.
    uint64 plq_generator_capabilities_max_pps = 166;
    // Support for bgp extended community index
    bool bgp_extended_community_index_unsupported = 167;
    // Support for bgp community set refs
    bool bgp_community_set_refs_unsupported = 168;
    // Arista device needs CLI knob to enable WECMP feature
    bool rib_wecmp = 169;
    // Device not supporting table-connection need to set this true
    bool table_connections_unsupported = 170;
    // Configure tag-set using vendor native model
    bool use_vendor_native_tag_set_config = 171;
    // Skip setting send-community-type in bgp global config
    bool skip_bgp_send_community_type = 172;
    // Support for bgp actions set-community method
    bool bgp_actions_set_community_method_unsupported = 174;
    // Ensure no configurations exist under BGP Peer Groups
    bool set_no_peer_group = 175;
    // Bgp community member is a string
    bool bgp_community_member_is_a_string = 176;
    // Flag to indicate whether IPv4 static routes with IPv6 next-hops are
    // unsupported.
    bool ipv4_static_route_with_ipv6_nh_unsupported = 177;
    // Flag to indicate whether IPv6 static routes with IPv4 next-hops are
    // unsupported.
    bool ipv6_static_route_with_ipv4_nh_unsupported = 178;
    // Flag to indicate support for static routes that simply drop packets
    bool static_route_with_drop_nh = 179;
    // Flag to indicate support for static routes that can be configured with an
    // explicit metric.
    bool static_route_with_explicit_metric = 180;
    // Support for bgp default import/export policy
    bool bgp_default_policy_unsupported = 181;
    // Flag to enable bgp explicity on default vrf
    // Arista: b/329094094#comment9
    bool explicit_enable_bgp_on_default_vrf = 182;
    // tag-set is not a real separate entity, but is embedded in the policy
    // statement. this implies that 1. routing policy tag set name needs to be
    // '<policy name> <statement name>'
    // 2. only one policy statement can make use of a tag-set, and 3. tag must
    // be refered by a policy
    bool routing_policy_tag_set_embedded = 183;
    // Devices does not support allow multiple as under AFI/SAFI.
    // CISCO: b/340859662
    bool skip_afi_safi_path_for_bgp_multiple_as = 184;
    // Device does not support regex with routing-policy community-member.
    bool community_member_regex_unsupported = 185;
    // Support for same import policy attached to all AFIs for given
    // (src-protocol, dst-protocol, network-instance) triple Arista:
    // b/339645876#comment4
    bool same_policy_attached_to_all_afis = 186;
    // Devices needs to skip setting statement for policy to be applied as
    // action pass otherwise it will be configured as action done.
    // CISCO: b/338523730
    bool skip_setting_statement_for_policy = 187;
    // Devices does not support index specific attribute fetching and hence
    // wildcards has to be used.
    // CISCO: b/338523730
    bool skip_checking_attribute_index = 188;
    // Devices does not suppport policy-chaining, so needs to flatten policies
    // with multiple statements.
    // CISCO: b/338526243
    bool flatten_policy_with_multiple_statements = 189;
    // default_route_policy_unsupported is set to true for devices that do not
    // support default route policy.
    bool default_route_policy_unsupported = 190;
    // CISCO: b/339801843
    bool slaac_prefix_length128 = 191;
    // Devices does not support bgp max multipaths
    // Juniper: b/319301559
    bool bgp_max_multipath_paths_unsupported = 192;
    // Devices does not multipath config at neighbor or afisafi level
    // Juniper: b/341130490
    bool multipath_unsupported_neighbor_or_afisafi = 193;
    // Devices that do not support /components/component/state/model-name for
    // any component types.
    // Note that for model name to be supported, the
    // /components/component/state/model-name of the chassis component must be
    // equal to the canonical hardware model name of its device.
    bool model_name_unsupported = 194;
    // community_match_with_redistribution_unsupported is set to true for devices that do not support matching community at the redistribution attach point.
    bool community_match_with_redistribution_unsupported = 195;
    // Devices that do not support components/component/state/install-component
    // and components/component/state/install-position.
    bool install_position_and_install_component_unsupported = 196;
    // Encap tunnel is shut then zero traffic will flow to backup NHG
    bool encap_tunnel_shut_backup_nhg_zero_traffic = 197;
    // Flag to indicate support for max ecmp paths for isis.
    bool max_ecmp_paths = 198;
    // wecmp_auto_unsupported is set to true for devices that do not support auto wecmp
    bool wecmp_auto_unsupported = 199;
    // policy chaining, ie. more than one policy at an attachement point is not supported
    bool routing_policy_chaining_unsupported = 200;
    // isis loopback config required
    bool isis_loopback_required = 201;
    // weighted ecmp feature verification using fixed packet
    bool weighted_ecmp_fixed_packet_verification = 202;
    // Override default NextHop scale while enabling encap/decap scale
    // CISCO:
    bool override_default_nh_scale = 203;
    // Devices that donot support setting bgp extended community set
    bool bgp_extended_community_set_unsupported = 204;
    // Devices that do not support setting bgp extended community set refs
    bool bgp_set_ext_community_set_refs_unsupported = 205;
    // Devices that do not support deleting link bandwidth
    bool bgp_delete_link_bandwidth_unsupported = 206;
    // qos_inqueue_drop_counter_Unsupported is set to true for devices that do not support qos ingress queue drop counters.
    // Juniper: b/341130490
    bool qos_inqueue_drop_counter_unsupported = 207;
    // Devices that need bgp extended community enable explicitly
    bool bgp_explicit_extended_community_enable = 208;
    // devices that do not support match tag set condition
    bool match_tag_set_condition_unsupported = 209;
    // peer_group_def_bgp_vrf_unsupported is set to true for devices that do not support peer group definition under bgp vrf configuration.
    bool peer_group_def_ebgp_vrf_unsupported = 210;
    // redis_uconnected_under_ebgp_vrf_unsupported is set to true for devices that do not support redistribution of connected routes under ebgp vrf configuration.
    bool redis_connected_under_ebgp_vrf_unsupported = 211;
    // bgp_afisafi_in_default_ni_before_other_ni is set to true for devices that require certain afi/safis to be enabled
    // in default network instance (ni) before enabling afi/safis for neighbors in default or non-default ni.
    bool bgp_afi_safi_in_default_ni_before_other_ni = 212;
    // Devices which do not support default import export policy.
    bool default_import_export_policy_unsupported = 213;
    // ipv6_router_advertisement_interval_unsupported is set to true for devices that do not support ipv6 router advertisement interval configuration.
    bool ipv6_router_advertisement_interval_unsupported = 214;
    // Decap NH with NextHopNetworkInstance is unsupported
    bool decap_nh_with_nexthop_ni_unsupported = 215;
    // Juniper: b/356898098
    bool community_invert_any_unsupported = 216;
    // SFlow source address update is unsupported
    // Arista: b/357914789
    bool sflow_source_address_update_unsupported = 217;
    // Linklocal mask length is not 64
    // Cisco: b/368271859
    bool link_local_mask_len = 218;
    // use parent component for temperature telemetry
    bool use_parent_component_for_temperature_telemetry = 219;
    // component manufactured date is unsupported
    bool component_mfg_date_unsupported = 220;
    // trib protocol field under otn channel config unsupported
    bool otn_channel_trib_unsupported = 221;
    // ingress parameters under eth channel config unsupported
    bool eth_channel_ingress_parameters_unsupported = 222;
    // Cisco numbering for eth channel assignment starts from 1 instead of 0
    bool eth_channel_assignment_cisco_numbering = 223;
    // Devices needs time to update interface counters.
    bool interface_counters_update_delayed = 224;
    // device does not support a Healthz GET RPC against Chassis level component like "CHASSIS" or "Rack 0"
    bool chassis_get_rpc_unsupported = 225;
    // Leaf-ref validation for list keys which is enforced for Cisco and hence deviation
    // b/373581140
    bool power_disable_enable_leaf_ref_validation = 226;
    // Device does not support ssh server counters.
    bool ssh_server_counters_unsupported = 227;
    // True when the optical-channel operational-mode is unsupported.
    // Juniper: b/355456031
    bool operational_mode_unsupported = 228;
    // BGP session state idle is supported in passive mode instead of active
    // Cisco: b/376021545
    bool bgp_session_state_idle_in_passive_mode = 229;
    // EnableMultipathUnderAfiSafi returns true for devices that do not support multipath under /global path and instead support under global/afi/safi path
    // CISCO: b/376241033
    // CISCO: b/340859662
    bool enable_multipath_under_afi_safi = 230;
    // Device have different default value for allow own as.
    // Juniper : b/373559004
    bool bgp_allowownas_diff_default_value = 231;
    // Cisco numbering for OTN channel assignment starts from 1 instead of 0
    bool otn_channel_assignment_cisco_numbering = 232;
    // Cisco pre-fec-ber inactive value for CISCO-ACACIA vendors
    bool cisco_pre_fec_ber_inactive_value = 233;
<<<<<<< HEAD
    // Nokia; b/304493065 comment#7 SRL native admin_enable for table-connections
    bool enable_table_connections = 234;
=======
    // Device does not support bgp extended next hop encoding leaf.
    // Cisco: b/377433951
    bool bgp_extended_next_hop_encoding_leaf_unsupported = 234;
    // Device does not support bgp afi safi wildcard.
    // Cisco: b/379863985 
    bool bgp_afi_safi_wildcard_not_supported = 235;
>>>>>>> 94908046
    // Reserved field numbers and identifiers.
    reserved 84, 9, 28, 20, 90, 97, 55, 89, 19, 36, 35, 40, 173;
  }

  message PlatformExceptions {
    Platform platform = 1;
    Deviations deviations = 2;
  }

  // The `platform` field for each `platform_exceptions` should be mutually
  // exclusive. Duplicate matches will result in a test failure.
  repeated PlatformExceptions platform_exceptions = 5;

  enum Tags {
    TAGS_UNSPECIFIED = 0;
    TAGS_AGGREGATION = 1;
    TAGS_DATACENTER_EDGE = 2;
    TAGS_EDGE = 3;
    TAGS_TRANSIT = 4;
  }

  // The `tags` used to identify the area(s) testcase applies to. An empty tag
  // is the default implying it applies to all areas.
  repeated Tags tags = 6;

  // Whether this test only checks paths for presence rather than semantic
  // checks.
  bool path_presence_test = 7;
}<|MERGE_RESOLUTION|>--- conflicted
+++ resolved
@@ -647,17 +647,14 @@
     bool otn_channel_assignment_cisco_numbering = 232;
     // Cisco pre-fec-ber inactive value for CISCO-ACACIA vendors
     bool cisco_pre_fec_ber_inactive_value = 233;
-<<<<<<< HEAD
-    // Nokia; b/304493065 comment#7 SRL native admin_enable for table-connections
-    bool enable_table_connections = 234;
-=======
     // Device does not support bgp extended next hop encoding leaf.
     // Cisco: b/377433951
     bool bgp_extended_next_hop_encoding_leaf_unsupported = 234;
     // Device does not support bgp afi safi wildcard.
     // Cisco: b/379863985 
     bool bgp_afi_safi_wildcard_not_supported = 235;
->>>>>>> 94908046
+    // Nokia; b/304493065 comment#7 SRL native admin_enable for table-connections
+    bool enable_table_connections = 236;
     // Reserved field numbers and identifiers.
     reserved 84, 9, 28, 20, 90, 97, 55, 89, 19, 36, 35, 40, 173;
   }
