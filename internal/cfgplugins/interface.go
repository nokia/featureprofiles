// Copyright 2024 Google LLC
//
// Licensed under the Apache License, Version 2.0 (the "License");
// you may not use this file except in compliance with the License.
// You may obtain a copy of the License at
//
//	http://www.apache.org/licenses/LICENSE-2.0
//
// Unless required by applicable law or agreed to in writing, software
// distributed under the License is distributed on an "AS IS" BASIS,
// WITHOUT WARRANTIES OR CONDITIONS OF ANY KIND, either express or implied.
// See the License for the specific language governing permissions and
// limitations under the License.

package cfgplugins

import (
	"math"
	"sync"
	"testing"

	"github.com/openconfig/featureprofiles/internal/components"
	"github.com/openconfig/featureprofiles/internal/deviations"
	"github.com/openconfig/ondatra"
	"github.com/openconfig/ondatra/gnmi"
	"github.com/openconfig/ondatra/gnmi/oc"
	"github.com/openconfig/ygot/ygot"
)

const (
	targetOutputPowerdBm          = -10
	targetOutputPowerTolerancedBm = 1
	targetFrequencyMHz            = 193100000
	targetFrequencyToleranceMHz   = 100000
)

var (
	opmode uint16
	once   sync.Once
)

<<<<<<< HEAD
// Temporary code for assigning opmode 1 maintained until opmode is Initialized in all .go file
=======
>>>>>>> 9670cb66
func init() {
	opmode = 1
}

<<<<<<< HEAD
// Initialize assigns OpMode with value recieved through operationalMode flag.
=======
// Initialize assigns OpMode with value received through operationalMode flag.
>>>>>>> 9670cb66
func Initialize(operationalMode uint16) {
	once.Do(func() {
		opmode = operationalMode
	})
}

// InterfaceConfig configures the interface with the given port.
func InterfaceConfig(t *testing.T, dut *ondatra.DUTDevice, dp *ondatra.Port) {
	t.Helper()
	d := &oc.Root{}
	i := d.GetOrCreateInterface(dp.Name())
	i.Enabled = ygot.Bool(true)
	i.Type = oc.IETFInterfaces_InterfaceType_ethernetCsmacd
	gnmi.Replace(t, dut, gnmi.OC().Interface(dp.Name()).Config(), i)
	if deviations.ExplicitDcoConfig(dut) {
		transceiverName := gnmi.Get(t, dut, gnmi.OC().Interface(dp.Name()).Transceiver().State())
		gnmi.Replace(t, dut, gnmi.OC().Component(transceiverName).Config(), &oc.Component{
			Name: ygot.String(transceiverName),
			Transceiver: &oc.Component_Transceiver{
				ModuleFunctionalType: oc.TransportTypes_TRANSCEIVER_MODULE_FUNCTIONAL_TYPE_TYPE_DIGITAL_COHERENT_OPTIC,
			},
		})
	}
	oc := components.OpticalChannelComponentFromPort(t, dut, dp)
	ConfigOpticalChannel(t, dut, oc, targetFrequencyMHz, targetOutputPowerdBm, opmode)
}

// ValidateInterfaceConfig validates the output power and frequency for the given port.
func ValidateInterfaceConfig(t *testing.T, dut *ondatra.DUTDevice, dp *ondatra.Port) {
	t.Helper()
	ocComponent := components.OpticalChannelComponentFromPort(t, dut, dp)
	t.Logf("Got opticalChannelComponent from port: %s", ocComponent)

	outputPower := gnmi.Get(t, dut, gnmi.OC().Component(ocComponent).OpticalChannel().TargetOutputPower().State())
	if math.Abs(float64(outputPower)-float64(targetOutputPowerdBm)) > targetOutputPowerTolerancedBm {
		t.Fatalf("Output power is not within expected tolerance, got: %v want: %v tolerance: %v", outputPower, targetOutputPowerdBm, targetOutputPowerTolerancedBm)
	}

	frequency := gnmi.Get(t, dut, gnmi.OC().Component(ocComponent).OpticalChannel().Frequency().State())
	if math.Abs(float64(frequency)-float64(targetFrequencyMHz)) > targetFrequencyToleranceMHz {
		t.Fatalf("Frequency is not within expected tolerance, got: %v want: %v tolerance: %v", frequency, targetFrequencyMHz, targetFrequencyToleranceMHz)
	}
}

// ToggleInterface toggles the interface.
func ToggleInterface(t *testing.T, dut *ondatra.DUTDevice, intf string, isEnabled bool) {
	d := &oc.Root{}
	i := d.GetOrCreateInterface(intf)
	i.Type = oc.IETFInterfaces_InterfaceType_ethernetCsmacd
	i.Enabled = ygot.Bool(isEnabled)
	gnmi.Replace(t, dut, gnmi.OC().Interface(intf).Config(), i)
}

// ConfigOpticalChannel configures the optical channel.
func ConfigOpticalChannel(t *testing.T, dut *ondatra.DUTDevice, och string, frequency uint64, targetOpticalPower float64, operationalMode uint16) {
	gnmi.Replace(t, dut, gnmi.OC().Component(och).Config(), &oc.Component{
		Name: ygot.String(och),
		OpticalChannel: &oc.Component_OpticalChannel{
			OperationalMode:   ygot.Uint16(operationalMode),
			Frequency:         ygot.Uint64(frequency),
			TargetOutputPower: ygot.Float64(targetOpticalPower),
		},
	})
}

// ConfigOTNChannel configures the OTN channel.
func ConfigOTNChannel(t *testing.T, dut *ondatra.DUTDevice, och string, otnIndex, ethIndex uint32) {
	t.Helper()
	if deviations.OTNChannelTribUnsupported(dut) {
		gnmi.Replace(t, dut, gnmi.OC().TerminalDevice().Channel(otnIndex).Config(), &oc.TerminalDevice_Channel{
			Description:        ygot.String("OTN Logical Channel"),
			Index:              ygot.Uint32(otnIndex),
			LogicalChannelType: oc.TransportTypes_LOGICAL_ELEMENT_PROTOCOL_TYPE_PROT_OTN,
			Assignment: map[uint32]*oc.TerminalDevice_Channel_Assignment{
				0: {
					Index:          ygot.Uint32(1),
					OpticalChannel: ygot.String(och),
					Description:    ygot.String("OTN to Optical Channel"),
					Allocation:     ygot.Float64(400),
					AssignmentType: oc.Assignment_AssignmentType_OPTICAL_CHANNEL,
				},
			},
		})
	} else {
		gnmi.Replace(t, dut, gnmi.OC().TerminalDevice().Channel(otnIndex).Config(), &oc.TerminalDevice_Channel{
			Description:        ygot.String("OTN Logical Channel"),
			Index:              ygot.Uint32(otnIndex),
			LogicalChannelType: oc.TransportTypes_LOGICAL_ELEMENT_PROTOCOL_TYPE_PROT_OTN,
			TribProtocol:       oc.TransportTypes_TRIBUTARY_PROTOCOL_TYPE_PROT_400GE,
			Assignment: map[uint32]*oc.TerminalDevice_Channel_Assignment{
				0: {
					Index:          ygot.Uint32(0),
					OpticalChannel: ygot.String(och),
					Description:    ygot.String("OTN to Optical Channel"),
					Allocation:     ygot.Float64(400),
					AssignmentType: oc.Assignment_AssignmentType_OPTICAL_CHANNEL,
				},
				1: {
					Index:          ygot.Uint32(1),
					LogicalChannel: ygot.Uint32(ethIndex),
					Description:    ygot.String("OTN to ETH"),
					Allocation:     ygot.Float64(400),
					AssignmentType: oc.Assignment_AssignmentType_LOGICAL_CHANNEL,
				},
			},
		})
	}
}

// ConfigETHChannel configures the ETH channel.
func ConfigETHChannel(t *testing.T, dut *ondatra.DUTDevice, interfaceName, transceiverName string, otnIndex, ethIndex uint32) {
	t.Helper()
	var ingress = &oc.TerminalDevice_Channel_Ingress{}
	if !deviations.EthChannelIngressParametersUnsupported(dut) {
		ingress = &oc.TerminalDevice_Channel_Ingress{
			Interface:   ygot.String(interfaceName),
			Transceiver: ygot.String(transceiverName),
		}
	}
	var assignment = map[uint32]*oc.TerminalDevice_Channel_Assignment{
		0: {
			Index:          ygot.Uint32(0),
			LogicalChannel: ygot.Uint32(otnIndex),
			Description:    ygot.String("ETH to OTN"),
			Allocation:     ygot.Float64(400),
			AssignmentType: oc.Assignment_AssignmentType_LOGICAL_CHANNEL,
		},
	}
	if deviations.EthChannelAssignmentCiscoNumbering(dut) {
		assignment[0].Index = ygot.Uint32(1)
	}
	var channel = &oc.TerminalDevice_Channel{
		Description:        ygot.String("ETH Logical Channel"),
		Index:              ygot.Uint32(ethIndex),
		LogicalChannelType: oc.TransportTypes_LOGICAL_ELEMENT_PROTOCOL_TYPE_PROT_ETHERNET,
		TribProtocol:       oc.TransportTypes_TRIBUTARY_PROTOCOL_TYPE_PROT_400GE,
		Ingress:            ingress,
		Assignment:         assignment,
	}
	if !deviations.ChannelRateClassParametersUnsupported(dut) {
		channel.RateClass = oc.TransportTypes_TRIBUTARY_RATE_CLASS_TYPE_TRIB_RATE_400G
	}
	gnmi.Replace(t, dut, gnmi.OC().TerminalDevice().Channel(ethIndex).Config(), channel)
}<|MERGE_RESOLUTION|>--- conflicted
+++ resolved
@@ -39,19 +39,12 @@
 	once   sync.Once
 )
 
-<<<<<<< HEAD
 // Temporary code for assigning opmode 1 maintained until opmode is Initialized in all .go file
-=======
->>>>>>> 9670cb66
 func init() {
 	opmode = 1
 }
 
-<<<<<<< HEAD
-// Initialize assigns OpMode with value recieved through operationalMode flag.
-=======
 // Initialize assigns OpMode with value received through operationalMode flag.
->>>>>>> 9670cb66
 func Initialize(operationalMode uint16) {
 	once.Do(func() {
 		opmode = operationalMode
