// Copyright 2024 Google LLC
//
// Licensed under the Apache License, Version 2.0 (the "License");
// you may not use this file except in compliance with the License.
// You may obtain a copy of the License at
//
//	http://www.apache.org/licenses/LICENSE-2.0
//
// Unless required by applicable law or agreed to in writing, software
// distributed under the License is distributed on an "AS IS" BASIS,
// WITHOUT WARRANTIES OR CONDITIONS OF ANY KIND, either express or implied.
// See the License for the specific language governing permissions and
// limitations under the License.

package cfgplugins

import (
	"fmt"
	"math"
	"sort"
	"strconv"
	"strings"
	"sync"
	"testing"

	"github.com/openconfig/featureprofiles/internal/components"
	"github.com/openconfig/featureprofiles/internal/deviations"
	"github.com/openconfig/featureprofiles/internal/fptest"
	"github.com/openconfig/ondatra"
	"github.com/openconfig/ondatra/gnmi"
	"github.com/openconfig/ondatra/gnmi/oc"
	"github.com/openconfig/ygot/ygot"
)

const (
	targetOutputPowerdBm          = -10
	targetOutputPowerTolerancedBm = 1
	targetFrequencyMHz            = 193100000
	targetFrequencyToleranceMHz   = 100000
)

var (
	opmode   uint16
	once     sync.Once
	lBandPNs = map[string]bool{
		"DP04QSDD-LLH-240": true, // Cisco QSFPDD Acacia 400G ZRP L-Band
		"DP04QSDD-LLH-00A": true, // Cisco QSFPDD Acacia 400G ZRP L-Band
		"DP08SFP8-LRB-240": true, // Cisco OSFP Acacia 800G ZRP L-Band
		"C-OS08LEXNC-GG":   true, // Nokia OSFP 800G ZRP L-Band
		"176-6490-9G1":     true, // Ciena OSFP 800G ZRP L-Band
	}
)

<<<<<<< HEAD
=======
// Temporary code for assigning opmode 1 maintained until opmode is Initialized in all .go file
func init() {
	opmode = 1
}

// OperationalModeList is a type for a list of operational modes in uint16 format.
type OperationalModeList []uint16

// String returns the string representation of the list of operational modes.
func (om *OperationalModeList) String() string {
	var s []string
	for _, v := range *om {
		s = append(s, fmt.Sprintf("%v", v))
	}
	return strings.Join(s, ",")
}

// Set sets the list of operational modes from the string representation.
func (om *OperationalModeList) Set(value string) error {
	for _, s := range strings.Split(value, ",") {
		if v, err := strconv.ParseUint(s, 10, 16); err != nil {
			return err
		} else {
			*om = append(*om, uint16(v))
		}
	}
	return nil
}

// Get returns the list of operational modes.
func (om *OperationalModeList) Get() any {
	return *om
}

// Default returns the default operational mode list.
func (om *OperationalModeList) Default(t *testing.T, dut *ondatra.DUTDevice) OperationalModeList {
	t.Helper()
	p := dut.Ports()[0]
	switch p.PMD() {
	case ondatra.PMD400GBASEZR: // 400G (8x56G)
		switch dut.Vendor() {
		case ondatra.CISCO:
			return OperationalModeList{5003}
		case ondatra.ARISTA, ondatra.JUNIPER:
			return OperationalModeList{1}
		case ondatra.NOKIA:
			return OperationalModeList{1083}
		default:
			t.Fatalf("Unsupported vendor: %v", dut.Vendor())
		}
	case ondatra.PMD400GBASEZRP: // 400G (8x56G)
		switch dut.Vendor() {
		case ondatra.CISCO:
			return OperationalModeList{6004}
		case ondatra.ARISTA, ondatra.JUNIPER, ondatra.NOKIA:
			return OperationalModeList{4}
		default:
			t.Fatalf("Unsupported vendor: %v", dut.Vendor())
		}
	case ondatra.PMD800GBASEZR:
		return OperationalModeList{1, 3} // 800G : 1 (8x112G), 400G : 3 (4x112G)
	case ondatra.PMD800GBASEZRP:
		return OperationalModeList{8, 4} // 800G : 8 (8x112G), 400G : 4 (4x112G)
	default:
		t.Fatalf("Unsupported PMD type: %v", p.PMD())
	}
	return nil
}

// FrequencyList is a type for a list of frequencies in uint64 format.
type FrequencyList []uint64

// String returns the string representation of the list of frequencies.
func (f *FrequencyList) String() string {
	var s []string
	for _, v := range *f {
		s = append(s, fmt.Sprintf("%v", v))
	}
	return strings.Join(s, ",")
}

// Set sets the list of frequencies from the string representation.
func (f *FrequencyList) Set(value string) error {
	for _, s := range strings.Split(value, ",") {
		if v, err := strconv.ParseUint(s, 10, 64); err != nil {
			return err
		} else {
			*f = append(*f, v)
		}
	}
	return nil
}

// Get returns the list of frequencies.
func (f *FrequencyList) Get() any {
	return *f
}

// Default returns the default frequency list.
func (f *FrequencyList) Default(t *testing.T, dut *ondatra.DUTDevice) FrequencyList {
	t.Helper()
	p := dut.Ports()[0]
	switch p.PMD() {
	case ondatra.PMD400GBASEZR, ondatra.PMD800GBASEZR:
		return FrequencyList{196100000}
	case ondatra.PMD400GBASEZRP, ondatra.PMD800GBASEZRP:
		tr, present := gnmi.Lookup(t, dut, gnmi.OC().Interface(p.Name()).Transceiver().State()).Val()
		if !present {
			t.Fatalf("Transceiver not found for port %v", p.Name())
		}
		pn, present := gnmi.Lookup(t, dut, gnmi.OC().Component(tr).PartNo().State()).Val()
		switch {
		case present && lBandPNs[pn]:
			return FrequencyList{190000000}
		default:
			return FrequencyList{196100000}
		}
	default:
		t.Fatalf("Unsupported PMD type: %v", p.PMD())
	}
	return nil
}

// TargetOpticalPowerList is a type for a list of target optical powers in float64 format.
type TargetOpticalPowerList []float64

// String returns the string representation of the list of target optical powers.
func (top *TargetOpticalPowerList) String() string {
	var s []string
	for _, v := range *top {
		s = append(s, fmt.Sprintf("%v", v))
	}
	return strings.Join(s, ",")
}

// Set sets the list of target optical powers from the string representation.
func (top *TargetOpticalPowerList) Set(value string) error {
	for _, s := range strings.Split(value, ",") {
		if v, err := strconv.ParseFloat(s, 64); err != nil {
			return err
		} else {
			*top = append(*top, v)
		}
	}
	return nil
}

// Get returns the list of target optical powers.
func (top *TargetOpticalPowerList) Get() any {
	return *top
}

// Default returns the default target optical power list.
func (top *TargetOpticalPowerList) Default(t *testing.T, dut *ondatra.DUTDevice) TargetOpticalPowerList {
	t.Helper()
	p := dut.Ports()[0]
	switch p.PMD() {
	case ondatra.PMD400GBASEZR:
		return TargetOpticalPowerList{-10}
	case ondatra.PMD400GBASEZRP:
		return TargetOpticalPowerList{-7}
	case ondatra.PMD800GBASEZR:
		return TargetOpticalPowerList{-7}
	case ondatra.PMD800GBASEZRP:
		return TargetOpticalPowerList{-4}
	default:
		t.Fatalf("Unsupported PMD type: %v", p.PMD())
	}
	return nil
}

// AssignOTNIndexes assigns the OTN indexes for the given ports.
func AssignOTNIndexes(t *testing.T, dut *ondatra.DUTDevice) map[string]uint32 {
	ports := dut.Ports()
	sort.Slice(ports, func(i, j int) bool {
		return ports[i].Name() < ports[j].Name()
	})
	otnIndexes := make(map[string]uint32)
	for idx, p := range ports {
		switch p.PMD() {
		case ondatra.PMD400GBASEZR, ondatra.PMD400GBASEZRP:
			otnIndexes[p.Name()] = 4000 + uint32(idx)
		case ondatra.PMD800GBASEZR, ondatra.PMD800GBASEZRP:
			otnIndexes[p.Name()] = 8000 + uint32(idx)
		default:
			t.Fatalf("Unsupported PMD type for %v", p.PMD())
		}
	}
	return otnIndexes
}

// AssignETHIndexes assigns the ETH indexes for the given ports.
func AssignETHIndexes(t *testing.T, dut *ondatra.DUTDevice) map[string]uint32 {
	ports := dut.Ports()
	sort.Slice(ports, func(i, j int) bool {
		return ports[i].Name() < ports[j].Name()
	})
	ethIndexes := make(map[string]uint32)
	for idx, p := range ports {
		switch p.PMD() {
		case ondatra.PMD400GBASEZR, ondatra.PMD400GBASEZRP:
			ethIndexes[p.Name()] = 40000 + uint32(idx)
		case ondatra.PMD800GBASEZR, ondatra.PMD800GBASEZRP:
			ethIndexes[p.Name()] = 80000 + uint32(idx)
		default:
			t.Fatalf("Unsupported PMD type for %v", p.PMD())
		}
	}
	return ethIndexes
}

// ConfigParameters contains the configuration parameters for the ports.
type ConfigParameters struct {
	Enabled             bool
	Frequency           uint64
	TargetOpticalPower  float64
	OperationalMode     uint16
	PortSpeed           oc.E_IfEthernet_ETHERNET_SPEED
	FormFactor          oc.E_TransportTypes_TRANSCEIVER_FORM_FACTOR_TYPE
	NumPhysicalChannels uint8
	RateClass           oc.E_TransportTypes_TRIBUTARY_RATE_CLASS_TYPE
	TribProtocol        oc.E_TransportTypes_TRIBUTARY_PROTOCOL_TYPE
	Allocation          float64
	HWPortNames         map[string]string
	TransceiverNames    map[string]string
	OpticalChannelNames map[string]string
	OTNIndexes          map[string]uint32
	ETHIndexes          map[string]uint32
}

// NewInterfaceConfigAll configures all the ports.
func NewInterfaceConfigAll(t *testing.T, dut *ondatra.DUTDevice, batch *gnmi.SetBatch, params *ConfigParameters) {
	t.Helper()
	params.HWPortNames = make(map[string]string)
	params.TransceiverNames = make(map[string]string)
	params.OpticalChannelNames = make(map[string]string)
	for _, p := range dut.Ports() {
		if hwPortName, ok := gnmi.Lookup(t, dut, gnmi.OC().Interface(p.Name()).HardwarePort().State()).Val(); !ok {
			t.Fatalf("Hardware port not found for %v", p.Name())
		} else {
			params.HWPortNames[p.Name()] = hwPortName
		}
		if transceiverName, ok := gnmi.Lookup(t, dut, gnmi.OC().Interface(p.Name()).Transceiver().State()).Val(); !ok {
			t.Fatalf("Transceiver not found for %v", p.Name())
		} else {
			params.TransceiverNames[p.Name()] = transceiverName
		}
		params.OpticalChannelNames[p.Name()] = components.OpticalChannelComponentFromPort(t, dut, p)
		params.OTNIndexes = AssignOTNIndexes(t, dut)
		params.ETHIndexes = AssignETHIndexes(t, dut)
		switch p.PMD() {
		case ondatra.PMD400GBASEZR, ondatra.PMD400GBASEZRP:
			params.FormFactor = oc.TransportTypes_TRANSCEIVER_FORM_FACTOR_TYPE_QSFP56_DD
			params.PortSpeed = oc.IfEthernet_ETHERNET_SPEED_SPEED_400GB
			params.NumPhysicalChannels = 8
			params.RateClass = oc.TransportTypes_TRIBUTARY_RATE_CLASS_TYPE_TRIB_RATE_400G
			params.TribProtocol = oc.TransportTypes_TRIBUTARY_PROTOCOL_TYPE_PROT_400GE
			params.Allocation = 400
		case ondatra.PMD800GBASEZR, ondatra.PMD800GBASEZRP:
			params.FormFactor = oc.TransportTypes_TRANSCEIVER_FORM_FACTOR_TYPE_OSFP
			switch params.OperationalMode {
			case 1, 2:
				params.PortSpeed = oc.IfEthernet_ETHERNET_SPEED_SPEED_800GB
				params.NumPhysicalChannels = 8
				params.RateClass = oc.TransportTypes_TRIBUTARY_RATE_CLASS_TYPE_TRIB_RATE_800G
				params.TribProtocol = oc.TransportTypes_TRIBUTARY_PROTOCOL_TYPE_PROT_800GE
				params.Allocation = 800
			case 3, 4:
				params.PortSpeed = oc.IfEthernet_ETHERNET_SPEED_SPEED_400GB
				params.NumPhysicalChannels = 4
				params.RateClass = oc.TransportTypes_TRIBUTARY_RATE_CLASS_TYPE_TRIB_RATE_400G
				params.TribProtocol = oc.TransportTypes_TRIBUTARY_PROTOCOL_TYPE_PROT_400GE
				params.Allocation = 400
			default:
				t.Fatalf("Unsupported operational mode for %v: %v", p.PMD(), params.OperationalMode)
			}
		default:
			t.Fatalf("Unsupported PMD type for %v", p.PMD())
		}
		updateInterfaceConfig(batch, p, params)
		updateHWPortConfig(batch, p, params)
		updateOpticalChannelConfig(batch, p, params)
		updateOTNChannelConfig(batch, dut, p, params)
		updateETHChannelConfig(batch, dut, p, params)
	}
}

// updateInterfaceConfig updates the interface config.
func updateInterfaceConfig(batch *gnmi.SetBatch, p *ondatra.Port, params *ConfigParameters) {
	i := &oc.Interface{
		Name:    ygot.String(p.Name()),
		Type:    oc.IETFInterfaces_InterfaceType_ethernetCsmacd,
		Enabled: ygot.Bool(params.Enabled),
	}
	if p.PMD() == ondatra.PMD800GBASEZR || p.PMD() == ondatra.PMD800GBASEZRP {
		i.Ethernet = &oc.Interface_Ethernet{
			PortSpeed:  params.PortSpeed,
			DuplexMode: oc.Ethernet_DuplexMode_FULL,
		}
	}
	gnmi.BatchReplace(batch, gnmi.OC().Interface(p.Name()).Config(), i)
}

// updateHWPortConfig updates the hardware port config.
func updateHWPortConfig(batch *gnmi.SetBatch, p *ondatra.Port, params *ConfigParameters) {
	if p.PMD() == ondatra.PMD400GBASEZR || p.PMD() == ondatra.PMD400GBASEZRP {
		return // No HwPort config for 400GZR/400GZR Plus.
	}
	gnmi.BatchReplace(batch, gnmi.OC().Component(params.HWPortNames[p.Name()]).Config(), &oc.Component{
		Name: ygot.String(params.HWPortNames[p.Name()]),
		Port: &oc.Component_Port{
			BreakoutMode: &oc.Component_Port_BreakoutMode{
				Group: map[uint8]*oc.Component_Port_BreakoutMode_Group{
					1: {
						Index:               ygot.Uint8(1),
						BreakoutSpeed:       params.PortSpeed,
						NumBreakouts:        ygot.Uint8(1),
						NumPhysicalChannels: ygot.Uint8(params.NumPhysicalChannels),
					},
				},
			},
		},
	})
}

// updateOpticalChannelConfig updates the optical channel config.
func updateOpticalChannelConfig(batch *gnmi.SetBatch, p *ondatra.Port, params *ConfigParameters) {

	gnmi.BatchReplace(batch, gnmi.OC().Component(params.OpticalChannelNames[p.Name()]).Config(), &oc.Component{
		Name: ygot.String(params.OpticalChannelNames[p.Name()]),
		OpticalChannel: &oc.Component_OpticalChannel{
			OperationalMode:   ygot.Uint16(params.OperationalMode),
			Frequency:         ygot.Uint64(params.Frequency),
			TargetOutputPower: ygot.Float64(params.TargetOpticalPower),
		},
	})
}

// updateOTNChannelConfig updates the OTN channel config.
func updateOTNChannelConfig(batch *gnmi.SetBatch, dut *ondatra.DUTDevice, p *ondatra.Port, params *ConfigParameters) {
	var firstAssignmentIndex uint32
	if deviations.OTNChannelAssignmentCiscoNumbering(dut) {
		firstAssignmentIndex = 1
	} else {
		firstAssignmentIndex = 0
	}
	if deviations.OTNToETHAssignment(dut) {
		gnmi.BatchReplace(batch, gnmi.OC().TerminalDevice().Channel(params.OTNIndexes[p.Name()]).Config(), &oc.TerminalDevice_Channel{
			Description:        ygot.String("OTN Logical Channel"),
			Index:              ygot.Uint32(params.OTNIndexes[p.Name()]),
			LogicalChannelType: oc.TransportTypes_LOGICAL_ELEMENT_PROTOCOL_TYPE_PROT_OTN,
			Assignment: map[uint32]*oc.TerminalDevice_Channel_Assignment{
				firstAssignmentIndex: {
					Index:          ygot.Uint32(firstAssignmentIndex),
					OpticalChannel: ygot.String(params.OpticalChannelNames[p.Name()]),
					Description:    ygot.String("OTN to Optical Channel"),
					Allocation:     ygot.Float64(params.Allocation),
					AssignmentType: oc.Assignment_AssignmentType_OPTICAL_CHANNEL,
				},
				firstAssignmentIndex + 1: {
					Index:          ygot.Uint32(firstAssignmentIndex + 1),
					LogicalChannel: ygot.Uint32(params.ETHIndexes[p.Name()]),
					Description:    ygot.String("OTN to ETH"),
					Allocation:     ygot.Float64(params.Allocation),
					AssignmentType: oc.Assignment_AssignmentType_LOGICAL_CHANNEL,
				},
			},
		})
	} else {
		gnmi.BatchReplace(batch, gnmi.OC().TerminalDevice().Channel(params.OTNIndexes[p.Name()]).Config(), &oc.TerminalDevice_Channel{
			Description:        ygot.String("OTN Logical Channel"),
			Index:              ygot.Uint32(params.OTNIndexes[p.Name()]),
			LogicalChannelType: oc.TransportTypes_LOGICAL_ELEMENT_PROTOCOL_TYPE_PROT_OTN,
			TribProtocol:       params.TribProtocol,
			AdminState:         oc.TerminalDevice_AdminStateType_ENABLED,
			Assignment: map[uint32]*oc.TerminalDevice_Channel_Assignment{
				firstAssignmentIndex: {
					Index:          ygot.Uint32(firstAssignmentIndex),
					OpticalChannel: ygot.String(params.OpticalChannelNames[p.Name()]),
					Description:    ygot.String("OTN to Optical Channel"),
					Allocation:     ygot.Float64(params.Allocation),
					AssignmentType: oc.Assignment_AssignmentType_OPTICAL_CHANNEL,
				},
			},
		})
	}
}

// updateETHChannelConfig updates the ETH channel config.
func updateETHChannelConfig(batch *gnmi.SetBatch, dut *ondatra.DUTDevice, p *ondatra.Port, params *ConfigParameters) {
	var assignmentIndex uint32
	if deviations.EthChannelAssignmentCiscoNumbering(dut) {
		assignmentIndex = 1
	} else {
		assignmentIndex = 0
	}
	var ingress *oc.TerminalDevice_Channel_Ingress
	if !deviations.EthChannelIngressParametersUnsupported(dut) {
		ingress = &oc.TerminalDevice_Channel_Ingress{
			Interface:   ygot.String(p.Name()),
			Transceiver: ygot.String(params.TransceiverNames[p.Name()]),
		}
	}
	assignment := map[uint32]*oc.TerminalDevice_Channel_Assignment{
		assignmentIndex: {
			Index:          ygot.Uint32(assignmentIndex),
			LogicalChannel: ygot.Uint32(params.OTNIndexes[p.Name()]),
			Description:    ygot.String("ETH to OTN"),
			Allocation:     ygot.Float64(params.Allocation),
			AssignmentType: oc.Assignment_AssignmentType_LOGICAL_CHANNEL,
		},
	}
	if deviations.EthChannelAssignmentCiscoNumbering(dut) {
		assignment[0].Index = ygot.Uint32(1)
	}
	channel := &oc.TerminalDevice_Channel{
		Description:        ygot.String("ETH Logical Channel"),
		Index:              ygot.Uint32(params.ETHIndexes[p.Name()]),
		LogicalChannelType: oc.TransportTypes_LOGICAL_ELEMENT_PROTOCOL_TYPE_PROT_ETHERNET,
		Ingress:            ingress,
		Assignment:         assignment,
	}
	if !deviations.ChannelRateClassParametersUnsupported(dut) {
		channel.RateClass = params.RateClass
	}
	if !deviations.OTNChannelTribUnsupported(dut) {
		channel.TribProtocol = params.TribProtocol
		channel.AdminState = oc.TerminalDevice_AdminStateType_ENABLED
	}
	gnmi.BatchReplace(batch, gnmi.OC().TerminalDevice().Channel(params.ETHIndexes[p.Name()]).Config(), channel)
}

// ToggleInterfaceState toggles the interface with operational mode.
func ToggleInterfaceState(t *testing.T, p *ondatra.Port, params *ConfigParameters) {
	i := &oc.Interface{
		Name:    ygot.String(p.Name()),
		Type:    oc.IETFInterfaces_InterfaceType_ethernetCsmacd,
		Enabled: ygot.Bool(params.Enabled),
	}
	if p.PMD() == ondatra.PMD800GBASEZR || p.PMD() == ondatra.PMD800GBASEZRP {
		i.Ethernet = &oc.Interface_Ethernet{
			PortSpeed:  params.PortSpeed,
			DuplexMode: oc.Ethernet_DuplexMode_FULL,
		}
	}
	gnmi.Replace(t, p.Device(), gnmi.OC().Interface(p.Name()).Config(), i)
}

>>>>>>> d35fab77
// InterfaceInitialize assigns OpMode with value received through operationalMode flag.
func InterfaceInitialize(t *testing.T, dut *ondatra.DUTDevice, initialOperationalMode uint16) uint16 {
	once.Do(func() {
		t.Helper()
		if initialOperationalMode == 0 { // '0' signals to use vendor-specific default
			switch dut.Vendor() {
			case ondatra.CISCO:
				opmode = 5003
				t.Logf("cfgplugins.Initialize: Cisco DUT, setting opmode to default: %d", opmode)
			case ondatra.ARISTA:
				opmode = 1
				t.Logf("cfgplugins.Initialize: Arista DUT, setting opmode to default: %d", opmode)
			case ondatra.JUNIPER:
				opmode = 1
				t.Logf("cfgplugins.Initialize: Juniper DUT, setting opmode to default: %d", opmode)
			case ondatra.NOKIA:
				opmode = 1083
				t.Logf("cfgplugins.Initialize: Nokia DUT, setting opmode to default: %d", opmode)
			default:
				opmode = 1
				t.Logf("cfgplugins.Initialize: Using global default opmode: %d", opmode)
			}
		} else {
			opmode = initialOperationalMode
			t.Logf("cfgplugins.Initialize: Using provided initialOperationalMode: %d", opmode)
		}
		t.Logf("cfgplugins.Initialize: Initialization complete. Final opmode set to: %d", opmode)
	})
	return InterfaceGetOpMode()
}

// InterfaceGetOpMode returns the opmode value after the Initialize function has been called
func InterfaceGetOpMode() uint16 {
	return opmode
}

// InterfaceConfig configures the interface with the given port.
func InterfaceConfig(t *testing.T, dut *ondatra.DUTDevice, dp *ondatra.Port) {
	t.Helper()
	d := &oc.Root{}
	i := d.GetOrCreateInterface(dp.Name())
	i.Enabled = ygot.Bool(true)
	i.Type = oc.IETFInterfaces_InterfaceType_ethernetCsmacd
	gnmi.Replace(t, dut, gnmi.OC().Interface(dp.Name()).Config(), i)
	if deviations.ExplicitDcoConfig(dut) {
		transceiverName := gnmi.Get(t, dut, gnmi.OC().Interface(dp.Name()).Transceiver().State())
		gnmi.Replace(t, dut, gnmi.OC().Component(transceiverName).Config(), &oc.Component{
			Name: ygot.String(transceiverName),
			Transceiver: &oc.Component_Transceiver{
				ModuleFunctionalType: oc.TransportTypes_TRANSCEIVER_MODULE_FUNCTIONAL_TYPE_TYPE_DIGITAL_COHERENT_OPTIC,
			},
		})
	}
	oc := components.OpticalChannelComponentFromPort(t, dut, dp)
	ConfigOpticalChannel(t, dut, oc, targetFrequencyMHz, targetOutputPowerdBm, opmode)
}

// ValidateInterfaceConfig validates the output power and frequency for the given port.
func ValidateInterfaceConfig(t *testing.T, dut *ondatra.DUTDevice, dp *ondatra.Port, targetOutputPowerdBm float64, targetFrequencyMHz uint64, targetOutputPowerTolerancedBm float64, targetFrequencyToleranceMHz float64) {
	t.Helper()
	ocComponent := components.OpticalChannelComponentFromPort(t, dut, dp)
	t.Logf("Got opticalChannelComponent from port: %s", ocComponent)

	outputPower := gnmi.Get(t, dut, gnmi.OC().Component(ocComponent).OpticalChannel().TargetOutputPower().State())
	if math.Abs(float64(outputPower)-float64(targetOutputPowerdBm)) > targetOutputPowerTolerancedBm {
		t.Fatalf("Output power is not within expected tolerance, got: %v want: %v tolerance: %v", outputPower, targetOutputPowerdBm, targetOutputPowerTolerancedBm)
	}

	frequency := gnmi.Get(t, dut, gnmi.OC().Component(ocComponent).OpticalChannel().Frequency().State())
	if math.Abs(float64(frequency)-float64(targetFrequencyMHz)) > targetFrequencyToleranceMHz {
		t.Fatalf("Frequency is not within expected tolerance, got: %v want: %v tolerance: %v", frequency, targetFrequencyMHz, targetFrequencyToleranceMHz)
	}
}

// ToggleInterface toggles the interface.
func ToggleInterface(t *testing.T, dut *ondatra.DUTDevice, intf string, isEnabled bool) {
	d := &oc.Root{}
	i := d.GetOrCreateInterface(intf)
	i.Type = oc.IETFInterfaces_InterfaceType_ethernetCsmacd
	i.Enabled = ygot.Bool(isEnabled)
	gnmi.Replace(t, dut, gnmi.OC().Interface(intf).Config(), i)
}

// ConfigOpticalChannel configures the optical channel.
func ConfigOpticalChannel(t *testing.T, dut *ondatra.DUTDevice, och string, frequency uint64, targetOpticalPower float64, operationalMode uint16) {
	gnmi.Replace(t, dut, gnmi.OC().Component(och).Config(), &oc.Component{
		Name: ygot.String(och),
		OpticalChannel: &oc.Component_OpticalChannel{
			OperationalMode:   ygot.Uint16(operationalMode),
			Frequency:         ygot.Uint64(frequency),
			TargetOutputPower: ygot.Float64(targetOpticalPower),
		},
	})
}

// ConfigOTNChannel configures the OTN channel.
func ConfigOTNChannel(t *testing.T, dut *ondatra.DUTDevice, och string, otnIndex, ethIndex uint32) {
	t.Helper()
	t.Logf(" otnIndex:%v, ethIndex: %v", otnIndex, ethIndex)
	if deviations.OTNChannelTribUnsupported(dut) {
		gnmi.Replace(t, dut, gnmi.OC().TerminalDevice().Channel(otnIndex).Config(), &oc.TerminalDevice_Channel{
			Description:        ygot.String("OTN Logical Channel"),
			Index:              ygot.Uint32(otnIndex),
			LogicalChannelType: oc.TransportTypes_LOGICAL_ELEMENT_PROTOCOL_TYPE_PROT_OTN,
			Assignment: map[uint32]*oc.TerminalDevice_Channel_Assignment{
				0: {
					Index:          ygot.Uint32(1),
					OpticalChannel: ygot.String(och),
					Description:    ygot.String("OTN to Optical Channel"),
					Allocation:     ygot.Float64(400),
					AssignmentType: oc.Assignment_AssignmentType_OPTICAL_CHANNEL,
				},
			},
		})
	} else {
		gnmi.Replace(t, dut, gnmi.OC().TerminalDevice().Channel(otnIndex).Config(), &oc.TerminalDevice_Channel{
			Description:        ygot.String("OTN Logical Channel"),
			Index:              ygot.Uint32(otnIndex),
			LogicalChannelType: oc.TransportTypes_LOGICAL_ELEMENT_PROTOCOL_TYPE_PROT_OTN,
			TribProtocol:       oc.TransportTypes_TRIBUTARY_PROTOCOL_TYPE_PROT_400GE,
			AdminState:         oc.TerminalDevice_AdminStateType_ENABLED,
			Assignment: map[uint32]*oc.TerminalDevice_Channel_Assignment{
				0: {
					Index:          ygot.Uint32(0),
					OpticalChannel: ygot.String(och),
					Description:    ygot.String("OTN to Optical Channel"),
					Allocation:     ygot.Float64(400),
					AssignmentType: oc.Assignment_AssignmentType_OPTICAL_CHANNEL,
				},
			},
		})
	}
}

// ConfigETHChannel configures the ETH channel.
func ConfigETHChannel(t *testing.T, dut *ondatra.DUTDevice, interfaceName, transceiverName string, otnIndex, ethIndex uint32) {
	t.Helper()
	var ingress = &oc.TerminalDevice_Channel_Ingress{}
	if !deviations.EthChannelIngressParametersUnsupported(dut) {
		ingress = &oc.TerminalDevice_Channel_Ingress{
			Interface:   ygot.String(interfaceName),
			Transceiver: ygot.String(transceiverName),
		}
	}
	var assignment = map[uint32]*oc.TerminalDevice_Channel_Assignment{
		0: {
			Index:          ygot.Uint32(0),
			LogicalChannel: ygot.Uint32(otnIndex),
			Description:    ygot.String("ETH to OTN"),
			Allocation:     ygot.Float64(400),
			AssignmentType: oc.Assignment_AssignmentType_LOGICAL_CHANNEL,
		},
	}
	if deviations.EthChannelAssignmentCiscoNumbering(dut) {
		assignment[0].Index = ygot.Uint32(1)
	}
	var channel = &oc.TerminalDevice_Channel{
		Description:        ygot.String("ETH Logical Channel"),
		Index:              ygot.Uint32(ethIndex),
		LogicalChannelType: oc.TransportTypes_LOGICAL_ELEMENT_PROTOCOL_TYPE_PROT_ETHERNET,
		TribProtocol:       oc.TransportTypes_TRIBUTARY_PROTOCOL_TYPE_PROT_400GE,
		Ingress:            ingress,
		Assignment:         assignment,
		AdminState:         oc.TerminalDevice_AdminStateType_ENABLED,
	}
	if !deviations.ChannelRateClassParametersUnsupported(dut) {
		channel.RateClass = oc.TransportTypes_TRIBUTARY_RATE_CLASS_TYPE_TRIB_RATE_400G
	}
	gnmi.Replace(t, dut, gnmi.OC().TerminalDevice().Channel(ethIndex).Config(), channel)
}

// SetupAggregateAtomically sets up the aggregate interface atomically.
func SetupAggregateAtomically(t *testing.T, dut *ondatra.DUTDevice, aggID string, dutAggPorts []*ondatra.Port) {
	d := &oc.Root{}

	d.GetOrCreateLacp().GetOrCreateInterface(aggID)

	agg := d.GetOrCreateInterface(aggID)
	agg.GetOrCreateAggregation().LagType = oc.IfAggregate_AggregationType_LACP
	agg.Type = ieee8023adLag

	for _, port := range dutAggPorts {
		i := d.GetOrCreateInterface(port.Name())
		i.GetOrCreateEthernet().AggregateId = ygot.String(aggID)
		i.Type = ethernetCsmacd

		if deviations.InterfaceEnabled(dut) {
			i.Enabled = ygot.Bool(true)
		}
	}

	p := gnmi.OC()
	fptest.LogQuery(t, fmt.Sprintf("%s to Update()", dut), p.Config(), d)
	gnmi.Update(t, dut, p.Config(), d)
}

// DeleteAggregate deletes the aggregate interface.
func DeleteAggregate(t *testing.T, dut *ondatra.DUTDevice, aggID string, dutAggPorts []*ondatra.Port) {
	// Clear the aggregate minlink.
	gnmi.Delete(t, dut, gnmi.OC().Interface(aggID).Aggregation().MinLinks().Config())

	// Clear the members of the aggregate.
	for _, port := range dutAggPorts {
		gnmi.Delete(t, dut, gnmi.OC().Interface(port.Name()).Ethernet().AggregateId().Config())
	}
}<|MERGE_RESOLUTION|>--- conflicted
+++ resolved
@@ -50,13 +50,6 @@
 		"176-6490-9G1":     true, // Ciena OSFP 800G ZRP L-Band
 	}
 )
-
-<<<<<<< HEAD
-=======
-// Temporary code for assigning opmode 1 maintained until opmode is Initialized in all .go file
-func init() {
-	opmode = 1
-}
 
 // OperationalModeList is a type for a list of operational modes in uint16 format.
 type OperationalModeList []uint16
@@ -501,7 +494,6 @@
 	gnmi.Replace(t, p.Device(), gnmi.OC().Interface(p.Name()).Config(), i)
 }
 
->>>>>>> d35fab77
 // InterfaceInitialize assigns OpMode with value received through operationalMode flag.
 func InterfaceInitialize(t *testing.T, dut *ondatra.DUTDevice, initialOperationalMode uint16) uint16 {
 	once.Do(func() {
