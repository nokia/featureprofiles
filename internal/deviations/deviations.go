// Copyright 2022 Google LLC
//
// Licensed under the Apache License, Version 2.0 (the "License");
// you may not use this file except in compliance with the License.
// You may obtain a copy of the License at
//
//      http://www.apache.org/licenses/LICENSE-2.0
//
// Unless required by applicable law or agreed to in writing, software
// distributed under the License is distributed on an "AS IS" BASIS,
// WITHOUT WARRANTIES OR CONDITIONS OF ANY KIND, either express or implied.
// See the License for the specific language governing permissions and
// limitations under the License.

// Package deviations defines the arguments to enable temporary workarounds for the
// featureprofiles test suite using command line flags.
//
// If we consider device compliance level in tiers:
//
//   - Tier 0: Full OpenConfig compliance.  The device can do everything specified by
//     OpenConfig.
//   - Tier 1: Test plan compliance.  The device can pass a test without deviation, which
//     means it satisfies the test requirements.  This is the target compliance tier for
//     featureprofiles tests.
//   - Tier 2: Deviated test plan compliance.  The device can pass a test with deviation.
//
// Deviations typically work by reducing testing requirements or by changing the way the
// configuration is done.  However, the targeted compliance tier is always without
// deviation.
//
// Requirements for deviations:
//
//   - Deviations may only use OpenConfig compliant behavior.
//   - Deviations should be small in scope, typically affecting one subtest, one
//     OpenConfig path or small OpenConfig subtree.
//
// If a device could not pass without deviation, that is considered non-compliant
// behavior.  Ideally, a device should pass both with and without a deviation which means
// the deviation could be safely removed.  However, when the OpenConfig model allows the
// device to reject the deviated case even if it is compliant, then this should be
// explained on a case-by-case basis.
//
// To add, remove and enable deviations follow the guidelines at deviations/README.md
package deviations

import (
	"fmt"
	"regexp"

	log "github.com/golang/glog"
	"github.com/openconfig/featureprofiles/internal/metadata"

	mpb "github.com/openconfig/featureprofiles/proto/metadata_go_proto"
	"github.com/openconfig/ondatra"
)

func lookupDeviations(dvc *ondatra.Device) (*mpb.Metadata_PlatformExceptions, error) {
	var matchedPlatformException *mpb.Metadata_PlatformExceptions

	for _, platformExceptions := range metadata.Get().GetPlatformExceptions() {
		if platformExceptions.GetPlatform().GetVendor().String() == "" {
			return nil, fmt.Errorf("vendor should be specified in textproto %v", platformExceptions)
		}

		if dvc.Vendor().String() != platformExceptions.GetPlatform().GetVendor().String() {
			continue
		}

		// If hardware_model_regex is set and does not match, continue
		if hardwareModelRegex := platformExceptions.GetPlatform().GetHardwareModelRegex(); hardwareModelRegex != "" {
			matchHw, errHw := regexp.MatchString(hardwareModelRegex, dvc.Model())
			if errHw != nil {
				return nil, fmt.Errorf("error with regex match %v", errHw)
			}
			if !matchHw {
				continue
			}
		}

		// If software_version_regex is set and does not match, continue
		if softwareVersionRegex := platformExceptions.GetPlatform().GetSoftwareVersionRegex(); softwareVersionRegex != "" {
			matchSw, errSw := regexp.MatchString(softwareVersionRegex, dvc.Version())
			if errSw != nil {
				return nil, fmt.Errorf("error with regex match %v", errSw)
			}
			if !matchSw {
				continue
			}
		}

		if matchedPlatformException != nil {
			return nil, fmt.Errorf("cannot have more than one match within platform_exceptions fields %v and %v", matchedPlatformException, platformExceptions)
		}
		matchedPlatformException = platformExceptions
	}
	return matchedPlatformException, nil
}

func mustLookupDeviations(dvc *ondatra.Device) *mpb.Metadata_Deviations {
	platformExceptions, err := lookupDeviations(dvc)
	if err != nil {
		log.Exitf("Error looking up deviations: %v", err)
	}
	if platformExceptions == nil {
		log.Infof("Did not match any platform_exception %v, returning default values", metadata.Get().GetPlatformExceptions())
		return &mpb.Metadata_Deviations{}
	}
	return platformExceptions.GetDeviations()
}

func lookupDUTDeviations(dut *ondatra.DUTDevice) *mpb.Metadata_Deviations {
	return mustLookupDeviations(dut.Device)
}

func lookupATEDeviations(ate *ondatra.ATEDevice) *mpb.Metadata_Deviations {
	return mustLookupDeviations(ate.Device)
}

// BannerDelimiter returns if device requires the banner to have a delimiter character.
// Full OpenConfig compliant devices should work without delimiter.
func BannerDelimiter(dut *ondatra.DUTDevice) string {
	return lookupDUTDeviations(dut).GetBannerDelimiter()
}

// OmitL2MTU returns if device does not support setting the L2 MTU.
func OmitL2MTU(dut *ondatra.DUTDevice) bool {
	return lookupDUTDeviations(dut).GetOmitL2Mtu()
}

// GRIBIMACOverrideStaticARPStaticRoute returns whether the device needs to configure Static ARP + Static Route to override setting MAC address in Next Hop.
func GRIBIMACOverrideStaticARPStaticRoute(dut *ondatra.DUTDevice) bool {
	return lookupDUTDeviations(dut).GetGribiMacOverrideStaticArpStaticRoute()
}

// AggregateAtomicUpdate returns if device requires that aggregate Port-Channel and its members be defined in a single gNMI Update transaction at /interfaces,
// Otherwise lag-type will be dropped, and no member can be added to the aggregate.
// Full OpenConfig compliant devices should pass both with and without this deviation.
func AggregateAtomicUpdate(dut *ondatra.DUTDevice) bool {
	return lookupDUTDeviations(dut).GetAggregateAtomicUpdate()
}

// DefaultNetworkInstance returns the name used for the default network instance for VRF.
func DefaultNetworkInstance(dut *ondatra.DUTDevice) string {
	if dni := lookupDUTDeviations(dut).GetDefaultNetworkInstance(); dni != "" {
		return dni
	}
	return "DEFAULT"
}

// ISISRestartSuppressUnsupported returns whether the device should skip isis restart-suppress check.
func ISISRestartSuppressUnsupported(dut *ondatra.DUTDevice) bool {
	return lookupDUTDeviations(dut).GetIsisRestartSuppressUnsupported()
}

// MissingBgpLastNotificationErrorCode returns whether the last-notification-error-code leaf is missing in bgp.
func MissingBgpLastNotificationErrorCode(dut *ondatra.DUTDevice) bool {
	return lookupDUTDeviations(dut).GetMissingBgpLastNotificationErrorCode()
}

// GRIBIMACOverrideWithStaticARP returns whether for a gRIBI IPv4 route the device does not support a mac-address only next-hop-entry.
func GRIBIMACOverrideWithStaticARP(dut *ondatra.DUTDevice) bool {
	return lookupDUTDeviations(dut).GetGribiMacOverrideWithStaticArp()
}

// CLITakesPrecedenceOverOC returns whether config pushed through origin CLI takes precedence over config pushed through origin OC.
func CLITakesPrecedenceOverOC(dut *ondatra.DUTDevice) bool {
	return lookupDUTDeviations(dut).GetCliTakesPrecedenceOverOc()
}

// BGPTrafficTolerance returns the allowed tolerance for BGP traffic flow while comparing for pass or fail conditions.
func BGPTrafficTolerance(dut *ondatra.DUTDevice) int32 {
	return lookupDUTDeviations(dut).GetBgpToleranceValue()
}

// StaticProtocolName returns the name used for the static routing protocol.
func StaticProtocolName(dut *ondatra.DUTDevice) string {
	if spn := lookupDUTDeviations(dut).GetStaticProtocolName(); spn != "" {
		return spn
	}
	return "DEFAULT"
}

// SwitchChipIDUnsupported returns whether the device supports id leaf for SwitchChip components.
func SwitchChipIDUnsupported(dut *ondatra.DUTDevice) bool {
	return lookupDUTDeviations(dut).GetSwitchChipIdUnsupported()
}

// BackplaneFacingCapacityUnsupported returns whether the device supports backplane-facing-capacity leaves for some components.
func BackplaneFacingCapacityUnsupported(dut *ondatra.DUTDevice) bool {
	return lookupDUTDeviations(dut).GetBackplaneFacingCapacityUnsupported()
}

// SchedulerInputWeightLimit returns whether the device does not support weight above 100.
func SchedulerInputWeightLimit(dut *ondatra.DUTDevice) bool {
	return lookupDUTDeviations(dut).GetSchedulerInputWeightLimit()
}

// ECNProfileRequiredDefinition returns whether the device requires additional config for ECN.
func ECNProfileRequiredDefinition(dut *ondatra.DUTDevice) bool {
	return lookupDUTDeviations(dut).GetEcnProfileRequiredDefinition()
}

// ISISGlobalAuthenticationNotRequired returns true if ISIS Global authentication not required.
func ISISGlobalAuthenticationNotRequired(dut *ondatra.DUTDevice) bool {
	return lookupDUTDeviations(dut).GetIsisGlobalAuthenticationNotRequired()
}

// ISISExplicitLevelAuthenticationConfig returns true if ISIS Explicit Level Authentication configuration is required
func ISISExplicitLevelAuthenticationConfig(dut *ondatra.DUTDevice) bool {
	return lookupDUTDeviations(dut).GetIsisExplicitLevelAuthenticationConfig()
}

// ISISSingleTopologyRequired sets isis af ipv6 single topology on the device if value is true.
func ISISSingleTopologyRequired(dut *ondatra.DUTDevice) bool {
	return lookupDUTDeviations(dut).GetIsisSingleTopologyRequired()
}

// ISISMultiTopologyUnsupported returns if device skips isis multi-topology check.
func ISISMultiTopologyUnsupported(dut *ondatra.DUTDevice) bool {
	return lookupDUTDeviations(dut).GetIsisMultiTopologyUnsupported()
}

// ISISInterfaceLevel1DisableRequired returns if device should disable isis level1 under interface mode.
func ISISInterfaceLevel1DisableRequired(dut *ondatra.DUTDevice) bool {
	return lookupDUTDeviations(dut).GetIsisInterfaceLevel1DisableRequired()
}

// MissingIsisInterfaceAfiSafiEnable returns if device should set and validate isis interface address family enable.
// Default is validate isis address family enable at global mode.
func MissingIsisInterfaceAfiSafiEnable(dut *ondatra.DUTDevice) bool {
	return lookupDUTDeviations(dut).GetMissingIsisInterfaceAfiSafiEnable()
}

// Ipv6DiscardedPktsUnsupported returns whether the device supports interface ipv6 discarded packet stats.
func Ipv6DiscardedPktsUnsupported(dut *ondatra.DUTDevice) bool {
	return lookupDUTDeviations(dut).GetIpv6DiscardedPktsUnsupported()
}

// LinkQualWaitAfterDeleteRequired returns whether the device requires additional time to complete post delete link qualification cleanup.
func LinkQualWaitAfterDeleteRequired(dut *ondatra.DUTDevice) bool {
	return lookupDUTDeviations(dut).GetLinkQualWaitAfterDeleteRequired()
}

// StatePathsUnsupported returns whether the device supports following state paths
func StatePathsUnsupported(dut *ondatra.DUTDevice) bool {
	return lookupDUTDeviations(dut).GetStatePathUnsupported()
}

// DropWeightLeavesUnsupported returns whether the device supports drop and weight leaves under queue management profile.
func DropWeightLeavesUnsupported(dut *ondatra.DUTDevice) bool {
	return lookupDUTDeviations(dut).GetDropWeightLeavesUnsupported()
}

// SwVersionUnsupported returns true if the device does not support reporting software version according to the requirements in gNMI-1.10.
func SwVersionUnsupported(dut *ondatra.DUTDevice) bool {
	return lookupDUTDeviations(dut).GetSwVersionUnsupported()
}

// HierarchicalWeightResolutionTolerance returns the allowed tolerance for BGP traffic flow while comparing for pass or fail conditions.
// Default minimum value is 0.2. Anything less than 0.2 will be set to 0.2.
func HierarchicalWeightResolutionTolerance(dut *ondatra.DUTDevice) float64 {
	hwrt := lookupDUTDeviations(dut).GetHierarchicalWeightResolutionTolerance()
	if minHWRT := 0.2; hwrt < minHWRT {
		return minHWRT
	}
	return hwrt
}

// InterfaceEnabled returns if device requires interface enabled leaf booleans to be explicitly set to true.
func InterfaceEnabled(dut *ondatra.DUTDevice) bool {
	return lookupDUTDeviations(dut).GetInterfaceEnabled()
}

// InterfaceCountersFromContainer returns if the device only supports querying counters from the state container, not from individual counter leaves.
func InterfaceCountersFromContainer(dut *ondatra.DUTDevice) bool {
	return lookupDUTDeviations(dut).GetInterfaceCountersFromContainer()
}

// IPv4MissingEnabled returns if device does not support interface/ipv4/enabled.
func IPv4MissingEnabled(dut *ondatra.DUTDevice) bool {
	return lookupDUTDeviations(dut).GetIpv4MissingEnabled()
}

// IPNeighborMissing returns true if the device does not support interface/ipv4(6)/neighbor,
// so test can suppress the related check for interface/ipv4(6)/neighbor.
func IPNeighborMissing(dut *ondatra.DUTDevice) bool {
	return lookupDUTDeviations(dut).GetIpNeighborMissing()
}

// GRIBIRIBAckOnly returns if device only supports RIB ack, so tests that normally expect FIB_ACK will allow just RIB_ACK.
// Full gRIBI compliant devices should pass both with and without this deviation.
func GRIBIRIBAckOnly(dut *ondatra.DUTDevice) bool {
	return lookupDUTDeviations(dut).GetGribiRibackOnly()
}

// MissingValueForDefaults returns if device returns no value for some OpenConfig paths if the operational value equals the default.
func MissingValueForDefaults(dut *ondatra.DUTDevice) bool {
	return lookupDUTDeviations(dut).GetMissingValueForDefaults()
}

// TraceRouteL4ProtocolUDP returns if device only support UDP as l4 protocol for traceroute.
// Default value is false.
func TraceRouteL4ProtocolUDP(dut *ondatra.DUTDevice) bool {
	return lookupDUTDeviations(dut).GetTracerouteL4ProtocolUdp()
}

// LLDPInterfaceConfigOverrideGlobal returns if LLDP interface config should override the global config,
// expect neighbours are seen when lldp is disabled globally but enabled on interface
func LLDPInterfaceConfigOverrideGlobal(dut *ondatra.DUTDevice) bool {
	return lookupDUTDeviations(dut).GetLldpInterfaceConfigOverrideGlobal()
}

// SubinterfacePacketCountersMissing returns if device is missing subinterface packet counters for IPv4/IPv6,
// so the test will skip checking them.
// Full OpenConfig compliant devices should pass both with and without this deviation.
func SubinterfacePacketCountersMissing(dut *ondatra.DUTDevice) bool {
	return lookupDUTDeviations(dut).GetSubinterfacePacketCountersMissing()
}

// MissingPrePolicyReceivedRoutes returns if device does not support bgp/neighbors/neighbor/afi-safis/afi-safi/state/prefixes/received-pre-policy.
// Fully-compliant devices should pass with and without this deviation.
func MissingPrePolicyReceivedRoutes(dut *ondatra.DUTDevice) bool {
	return lookupDUTDeviations(dut).GetPrepolicyReceivedRoutes()
}

// DeprecatedVlanID returns if device requires using the deprecated openconfig-vlan:vlan/config/vlan-id or openconfig-vlan:vlan/state/vlan-id leaves.
func DeprecatedVlanID(dut *ondatra.DUTDevice) bool {
	return lookupDUTDeviations(dut).GetDeprecatedVlanId()
}

// OSActivateNoReboot returns if device requires separate reboot to activate OS.
func OSActivateNoReboot(dut *ondatra.DUTDevice) bool {
	return lookupDUTDeviations(dut).GetOsactivateNoreboot()
}

// ConnectRetry returns if /bgp/neighbors/neighbor/timers/config/connect-retry is not supported.
func ConnectRetry(dut *ondatra.DUTDevice) bool {
	return lookupDUTDeviations(dut).GetConnectRetry()
}

// InstallOSForStandbyRP returns if device requires OS installation on standby RP as well as active RP.
func InstallOSForStandbyRP(dut *ondatra.DUTDevice) bool {
	return lookupDUTDeviations(dut).GetOsinstallForStandbyRp()
}

// GNOIStatusWithEmptySubcomponent returns if the response of gNOI reboot status is a single value (not a list),
// the device requires explicit component path to account for a situation when there is more than one active reboot requests.
func GNOIStatusWithEmptySubcomponent(dut *ondatra.DUTDevice) bool {
	return lookupDUTDeviations(dut).GetGnoiStatusEmptySubcomponent()
}

// NetworkInstanceTableDeletionRequired returns if device requires explicit deletion of network-instance table.
func NetworkInstanceTableDeletionRequired(dut *ondatra.DUTDevice) bool {
	return lookupDUTDeviations(dut).GetNetworkInstanceTableDeletionRequired()
}

// ExplicitPortSpeed returns if device requires port-speed to be set because its default value may not be usable.
// Fully compliant devices selects the highest speed available based on negotiation.
func ExplicitPortSpeed(dut *ondatra.DUTDevice) bool {
	return lookupDUTDeviations(dut).GetExplicitPortSpeed()
}

// ExplicitInterfaceInDefaultVRF returns if device requires explicit attachment of an interface or subinterface to the default network instance.
// OpenConfig expects an unattached interface or subinterface to be implicitly part of the default network instance.
// Fully-compliant devices should pass with and without this deviation.
func ExplicitInterfaceInDefaultVRF(dut *ondatra.DUTDevice) bool {
	return lookupDUTDeviations(dut).GetExplicitInterfaceInDefaultVrf()
}

// RibWecmp returns if device requires CLI knob to enable wecmp feature.
func RibWecmp(dut *ondatra.DUTDevice) bool {
	return lookupDUTDeviations(dut).GetRibWecmp()
}

// InterfaceConfigVRFBeforeAddress returns if vrf should be configured before IP address when configuring interface.
func InterfaceConfigVRFBeforeAddress(dut *ondatra.DUTDevice) bool {
	return lookupDUTDeviations(dut).GetInterfaceConfigVrfBeforeAddress()
}

// BGPMD5RequiresReset returns if device requires a BGP session reset to utilize a new MD5 key.
func BGPMD5RequiresReset(dut *ondatra.DUTDevice) bool {
	return lookupDUTDeviations(dut).GetBgpMd5RequiresReset()
}

// ExplicitIPv6EnableForGRIBI returns if device requires Ipv6 to be enabled on interface for gRIBI NH programmed with destination mac address.
func ExplicitIPv6EnableForGRIBI(dut *ondatra.DUTDevice) bool {
	return lookupDUTDeviations(dut).GetIpv6EnableForGribiNhDmac()
}

// ISISInstanceEnabledRequired returns if isis instance name string should be set on the device.
func ISISInstanceEnabledRequired(dut *ondatra.DUTDevice) bool {
	return lookupDUTDeviations(dut).GetIsisInstanceEnabledRequired()
}

// GNOISubcomponentPath returns if device currently uses component name instead of a full openconfig path.
func GNOISubcomponentPath(dut *ondatra.DUTDevice) bool {
	return lookupDUTDeviations(dut).GetGnoiSubcomponentPath()
}

// NoMixOfTaggedAndUntaggedSubinterfaces returns if device does not support a mix of tagged and untagged subinterfaces
func NoMixOfTaggedAndUntaggedSubinterfaces(dut *ondatra.DUTDevice) bool {
	return lookupDUTDeviations(dut).GetNoMixOfTaggedAndUntaggedSubinterfaces()
}

// DequeueDeleteNotCountedAsDrops returns if device dequeues and deletes the pkts after a while and those are not counted
// as drops
func DequeueDeleteNotCountedAsDrops(dut *ondatra.DUTDevice) bool {
	return lookupDUTDeviations(dut).GetDequeueDeleteNotCountedAsDrops()
}

// RoutePolicyUnderAFIUnsupported returns if Route-Policy under the AFI/SAFI is not supported
func RoutePolicyUnderAFIUnsupported(dut *ondatra.DUTDevice) bool {
	return lookupDUTDeviations(dut).GetRoutePolicyUnderAfiUnsupported()
}

// StorageComponentUnsupported returns if telemetry path /components/component/storage is not supported.
func StorageComponentUnsupported(dut *ondatra.DUTDevice) bool {
	return lookupDUTDeviations(dut).GetStorageComponentUnsupported()
}

// GNOIFabricComponentRebootUnsupported returns if device does not support use using gNOI to reboot the Fabric Component.
func GNOIFabricComponentRebootUnsupported(dut *ondatra.DUTDevice) bool {
	return lookupDUTDeviations(dut).GetGnoiFabricComponentRebootUnsupported()
}

// NtpNonDefaultVrfUnsupported returns true if the device does not support ntp non-default vrf.
// Default value is false.
func NtpNonDefaultVrfUnsupported(dut *ondatra.DUTDevice) bool {
	return lookupDUTDeviations(dut).GetNtpNonDefaultVrfUnsupported()
}

// SkipControllerCardPowerAdmin returns if power-admin-state config on controller card should be skipped.
// Default value is false.
func SkipControllerCardPowerAdmin(dut *ondatra.DUTDevice) bool {
	return lookupDUTDeviations(dut).GetSkipControllerCardPowerAdmin()
}

// QOSOctets returns if device should skip checking QOS octet stats for interface.
func QOSOctets(dut *ondatra.DUTDevice) bool {
	return lookupDUTDeviations(dut).GetQosOctets()
}

// ISISInterfaceAfiUnsupported returns true for devices that don't support configuring
// ISIS /afi-safi/af/config container.
func ISISInterfaceAfiUnsupported(dut *ondatra.DUTDevice) bool {
	return lookupDUTDeviations(dut).GetIsisInterfaceAfiUnsupported()
}

// P4RTModifyTableEntryUnsupported returns true for devices that don't support
// modify table entry operation in P4 Runtime.
func P4RTModifyTableEntryUnsupported(dut *ondatra.DUTDevice) bool {
	return lookupDUTDeviations(dut).GetP4RtModifyTableEntryUnsupported()
}

// OSComponentParentIsSupervisorOrLinecard returns true if parent of OS component is
// of type SUPERVISOR or LINECARD.
func OSComponentParentIsSupervisorOrLinecard(dut *ondatra.DUTDevice) bool {
	return lookupDUTDeviations(dut).GetOsComponentParentIsSupervisorOrLinecard()
}

// OSComponentParentIsChassis returns true if parent of OS component is of type CHASSIS.
func OSComponentParentIsChassis(dut *ondatra.DUTDevice) bool {
	return lookupDUTDeviations(dut).GetOsComponentParentIsChassis()
}

// ISISRequireSameL1MetricWithL2Metric returns true for devices that require configuring
// the same ISIS Metrics for Level 1 when configuring Level 2 Metrics.
func ISISRequireSameL1MetricWithL2Metric(dut *ondatra.DUTDevice) bool {
	return lookupDUTDeviations(dut).GetIsisRequireSameL1MetricWithL2Metric()
}

// BGPSetMedRequiresEqualOspfSetMetric returns true for devices that require configuring
// the same OSPF setMetric when BGP SetMED is configured.
func BGPSetMedRequiresEqualOspfSetMetric(dut *ondatra.DUTDevice) bool {
	return lookupDUTDeviations(dut).GetBgpSetMedRequiresEqualOspfSetMetric()
}

// SetNativeUser creates a user and assigns role/rbac to that user via native model.
func SetNativeUser(dut *ondatra.DUTDevice) bool {
	return lookupDUTDeviations(dut).GetSetNativeUser()
}

// P4RTGdpRequiresDot1QSubinterface returns true for devices that require configuring
// subinterface with tagged vlan for P4RT packet in.
func P4RTGdpRequiresDot1QSubinterface(dut *ondatra.DUTDevice) bool {
	return lookupDUTDeviations(dut).GetP4RtGdpRequiresDot1QSubinterface()
}

// LinecardCPUUtilizationUnsupported returns if the device does not support telemetry path
// /components/component/cpu/utilization/state/avg for linecards' CPU card.
// Default value is false.
func LinecardCPUUtilizationUnsupported(dut *ondatra.DUTDevice) bool {
	return lookupDUTDeviations(dut).GetLinecardCpuUtilizationUnsupported()
}

// ConsistentComponentNamesUnsupported returns if the device does not support consistent component names for GNOI and GNMI.
// Default value is false.
func ConsistentComponentNamesUnsupported(dut *ondatra.DUTDevice) bool {
	return lookupDUTDeviations(dut).GetConsistentComponentNamesUnsupported()
}

// ControllerCardCPUUtilizationUnsupported returns if the device does not support telemetry path
// /components/component/cpu/utilization/state/avg for controller cards' CPU card.
// Default value is false.
func ControllerCardCPUUtilizationUnsupported(dut *ondatra.DUTDevice) bool {
	return lookupDUTDeviations(dut).GetControllerCardCpuUtilizationUnsupported()
}

// FabricDropCounterUnsupported returns if the device does not support counter for fabric block lost packets.
// Default value is false.
func FabricDropCounterUnsupported(dut *ondatra.DUTDevice) bool {
	return lookupDUTDeviations(dut).GetFabricDropCounterUnsupported()
}

// LinecardMemoryUtilizationUnsupported returns if the device does not support memory utilization related leaves for linecard components.
// Default value is false.
func LinecardMemoryUtilizationUnsupported(dut *ondatra.DUTDevice) bool {
	return lookupDUTDeviations(dut).GetLinecardMemoryUtilizationUnsupported()
}

// QOSVoqDropCounterUnsupported returns if the device does not support telemetry path
// /qos/interfaces/interface/input/virtual-output-queues/voq-interface/queues/queue/state/dropped-pkts.
// Default value is false.
func QOSVoqDropCounterUnsupported(dut *ondatra.DUTDevice) bool {
	return lookupDUTDeviations(dut).GetQosVoqDropCounterUnsupported()
}

// ISISTimersCsnpIntervalUnsupported returns true for devices that do not support
// configuring csnp-interval timer for ISIS.
func ISISTimersCsnpIntervalUnsupported(dut *ondatra.DUTDevice) bool {
	return lookupDUTDeviations(dut).GetIsisTimersCsnpIntervalUnsupported()
}

// ISISCounterManualAddressDropFromAreasUnsupported returns true for devices that do not
// support telemetry for isis system-level-counter manual-address-drop-from-areas.
func ISISCounterManualAddressDropFromAreasUnsupported(dut *ondatra.DUTDevice) bool {
	return lookupDUTDeviations(dut).GetIsisCounterManualAddressDropFromAreasUnsupported()
}

// ISISCounterPartChangesUnsupported returns true for devices that do not
// support telemetry for isis system-level-counter part-changes.
func ISISCounterPartChangesUnsupported(dut *ondatra.DUTDevice) bool {
	return lookupDUTDeviations(dut).GetIsisCounterPartChangesUnsupported()
}

// SkipTCPNegotiatedMSSCheck returns true for devices that do not
// support telemetry to check negotiated tcp mss value.
func SkipTCPNegotiatedMSSCheck(dut *ondatra.DUTDevice) bool {
	return lookupDUTDeviations(dut).GetSkipTcpNegotiatedMssCheck()
}

// TransceiverThresholdsUnsupported returns true if the device does not support threshold container under /components/component/transceiver.
// Default value is false.
func TransceiverThresholdsUnsupported(dut *ondatra.DUTDevice) bool {
	return lookupDUTDeviations(dut).GetTransceiverThresholdsUnsupported()
}

// InterfaceLoopbackModeRawGnmi returns true if interface loopback mode needs to be updated using raw gnmi API due to server version.
// Default value is false.
func InterfaceLoopbackModeRawGnmi(dut *ondatra.DUTDevice) bool {
	return lookupDUTDeviations(dut).GetInterfaceLoopbackModeRawGnmi()
}

// ISISLspMetadataLeafsUnsupported returns true for devices that don't support ISIS-Lsp
// metadata paths: checksum, sequence-number, remaining-lifetime.
func ISISLspMetadataLeafsUnsupported(dut *ondatra.DUTDevice) bool {
	return lookupDUTDeviations(dut).GetIsisLspMetadataLeafsUnsupported()
}

// QOSQueueRequiresID returns if device should configure QOS queue along with queue-id
func QOSQueueRequiresID(dut *ondatra.DUTDevice) bool {
	return lookupDUTDeviations(dut).GetQosQueueRequiresId()
}

// BgpLlgrOcUndefined returns true if device does not support OC path to disable BGP LLGR.
func BgpLlgrOcUndefined(dut *ondatra.DUTDevice) bool {
	return lookupDUTDeviations(dut).GetBgpLlgrOcUndefined()
}

// QOSBufferAllocationConfigRequired returns if device should configure QOS buffer-allocation-profile
func QOSBufferAllocationConfigRequired(dut *ondatra.DUTDevice) bool {
	return lookupDUTDeviations(dut).GetQosBufferAllocationConfigRequired()
}

// BGPGlobalExtendedNextHopEncodingUnsupported returns true for devices that do not support configuring
// BGP ExtendedNextHopEncoding at the global level.
func BGPGlobalExtendedNextHopEncodingUnsupported(dut *ondatra.DUTDevice) bool {
	return lookupDUTDeviations(dut).GetBgpGlobalExtendedNextHopEncodingUnsupported()
}

// TunnelStatePathUnsupported returns true for devices that require configuring
// /interfaces/interface/state/counters/in-pkts, in-octets,out-pkts, out-octetsis not supported.
func TunnelStatePathUnsupported(dut *ondatra.DUTDevice) bool {
	return lookupDUTDeviations(dut).GetTunnelStatePathUnsupported()
}

// TunnelConfigPathUnsupported returns true for devices that require configuring
// Tunnel source-address destination-address, encapsulation type are not supported in OC
func TunnelConfigPathUnsupported(dut *ondatra.DUTDevice) bool {
	return lookupDUTDeviations(dut).GetTunnelConfigPathUnsupported()
}

// EcnSameMinMaxThresholdUnsupported returns true for devices that don't support the same minimum and maximum threshold values
// CISCO: minimum and maximum threshold values are not the same, the difference between minimum and maximum threshold value should be 6144.
func EcnSameMinMaxThresholdUnsupported(dut *ondatra.DUTDevice) bool {
	return lookupDUTDeviations(dut).GetEcnSameMinMaxThresholdUnsupported()
}

// QosSchedulerConfigRequired returns if device should configure QOS buffer-allocation-profile
func QosSchedulerConfigRequired(dut *ondatra.DUTDevice) bool {
	return lookupDUTDeviations(dut).GetQosSchedulerConfigRequired()
}

// QosSetWeightConfigUnsupported returns whether the device does not support set weight leaves under qos ecn.
func QosSetWeightConfigUnsupported(dut *ondatra.DUTDevice) bool {
	return lookupDUTDeviations(dut).GetQosSetWeightConfigUnsupported()
}

// QosGetStatePathUnsupported returns whether the device does not support get state leaves under qos.
func QosGetStatePathUnsupported(dut *ondatra.DUTDevice) bool {
	return lookupDUTDeviations(dut).GetQosGetStatePathUnsupported()
}

// InterfaceRefInterfaceIDFormat returns if device is required to use interface-id format of interface name + .subinterface index with Interface-ref container
func InterfaceRefInterfaceIDFormat(dut *ondatra.DUTDevice) bool {
	return lookupDUTDeviations(dut).GetInterfaceRefInterfaceIdFormat()
}

// ISISLevelEnabled returns if device should enable isis under level.
func ISISLevelEnabled(dut *ondatra.DUTDevice) bool {
	return lookupDUTDeviations(dut).GetIsisLevelEnabled()
}

// MemberLinkLoopbackUnsupported returns true for devices that require configuring
// loopback on aggregated links instead of member links.
func MemberLinkLoopbackUnsupported(dut *ondatra.DUTDevice) bool {
	return lookupDUTDeviations(dut).GetMemberLinkLoopbackUnsupported()
}

// SkipPlqInterfaceOperStatusCheck returns true for devices that do not support
// PLQ operational status check for interfaces
func SkipPlqInterfaceOperStatusCheck(dut *ondatra.DUTDevice) bool {
	return lookupDUTDeviations(dut).GetSkipPlqInterfaceOperStatusCheck()
}

// BGPExplicitPrefixLimitReceived returns if device must specify the received prefix limits explicitly
// under the "prefix-limit-received" field rather than simply "prefix-limit".
func BGPExplicitPrefixLimitReceived(dut *ondatra.DUTDevice) bool {
	return lookupDUTDeviations(dut).GetBgpExplicitPrefixLimitReceived()
}

// BGPMissingOCMaxPrefixesConfiguration returns true for devices that does not configure BGP
// maximum routes correctly when max-prefixes OC leaf is configured.
func BGPMissingOCMaxPrefixesConfiguration(dut *ondatra.DUTDevice) bool {
	return lookupDUTDeviations(dut).GetBgpMissingOcMaxPrefixesConfiguration()
}

// SkipBgpSessionCheckWithoutAfisafi returns if device needs to skip checking AFI-SAFI disable.
func SkipBgpSessionCheckWithoutAfisafi(dut *ondatra.DUTDevice) bool {
	return lookupDUTDeviations(dut).GetSkipBgpSessionCheckWithoutAfisafi()
}

// MismatchedHardwareResourceNameInComponent returns true for devices that have separate
// naming conventions for hardware resource name in /system/ tree and /components/ tree.
func MismatchedHardwareResourceNameInComponent(dut *ondatra.DUTDevice) bool {
	return lookupDUTDeviations(dut).GetMismatchedHardwareResourceNameInComponent()
}

// GNOISubcomponentRebootStatusUnsupported returns true for devices that do not support subcomponent reboot status check.
func GNOISubcomponentRebootStatusUnsupported(dut *ondatra.DUTDevice) bool {
	return lookupDUTDeviations(dut).GetGnoiSubcomponentRebootStatusUnsupported()
}

// SkipNonBgpRouteExportCheck returns true for devices that exports routes from all
// protocols to BGP if the export-policy is ACCEPT.
func SkipNonBgpRouteExportCheck(dut *ondatra.DUTDevice) bool {
	return lookupDUTDeviations(dut).GetSkipNonBgpRouteExportCheck()
}

// ISISMetricStyleTelemetryUnsupported returns true for devices that do not support state path
// /network-instances/network-instance/protocols/protocol/isis/levels/level/state/metric-style
func ISISMetricStyleTelemetryUnsupported(dut *ondatra.DUTDevice) bool {
	return lookupDUTDeviations(dut).GetIsisMetricStyleTelemetryUnsupported()
}

// StaticRouteNextHopInterfaceRefUnsupported returns if device does not support Interface-ref under static-route next-hop
func StaticRouteNextHopInterfaceRefUnsupported(dut *ondatra.DUTDevice) bool {
	return lookupDUTDeviations(dut).GetStaticRouteNextHopInterfaceRefUnsupported()
}

// SkipStaticNexthopCheck returns if device needs index starting from non-zero
func SkipStaticNexthopCheck(dut *ondatra.DUTDevice) bool {
	return lookupDUTDeviations(dut).GetSkipStaticNexthopCheck()
}

// Ipv6RouterAdvertisementConfigUnsupported returns true for devices which don't support Ipv6 RouterAdvertisement configuration
func Ipv6RouterAdvertisementConfigUnsupported(dut *ondatra.DUTDevice) bool {
	return lookupDUTDeviations(dut).GetIpv6RouterAdvertisementConfigUnsupported()
}

// PrefixLimitExceededTelemetryUnsupported is to skip checking prefix limit telemetry flag.
func PrefixLimitExceededTelemetryUnsupported(dut *ondatra.DUTDevice) bool {
	return lookupDUTDeviations(dut).GetPrefixLimitExceededTelemetryUnsupported()
}

// SkipSettingAllowMultipleAS return true if device needs to skip setting allow-multiple-as while configuring eBGP
func SkipSettingAllowMultipleAS(dut *ondatra.DUTDevice) bool {
	return lookupDUTDeviations(dut).GetSkipSettingAllowMultipleAs()
}

// GribiDecapMixedPlenUnsupported returns true if devices does not support
// programming with mixed prefix length.
func GribiDecapMixedPlenUnsupported(dut *ondatra.DUTDevice) bool {
	return lookupDUTDeviations(dut).GetGribiDecapMixedPlenUnsupported()
}

// SkipIsisSetLevel return true if device needs to skip setting isis-actions set-level while configuring routing-policy statement action
func SkipIsisSetLevel(dut *ondatra.DUTDevice) bool {
	return lookupDUTDeviations(dut).GetSkipIsisSetLevel()
}

// SkipIsisSetMetricStyleType return true if device needs to skip setting isis-actions set-metric-style-type while configuring routing-policy statement action
func SkipIsisSetMetricStyleType(dut *ondatra.DUTDevice) bool {
	return lookupDUTDeviations(dut).GetSkipIsisSetMetricStyleType()
}

// SkipSettingDisableMetricPropagation return true if device needs to skip setting disable-metric-propagation while configuring table-connection
func SkipSettingDisableMetricPropagation(dut *ondatra.DUTDevice) bool {
	return lookupDUTDeviations(dut).GetSkipSettingDisableMetricPropagation()
}

// BGPConditionsMatchCommunitySetUnsupported returns true if device doesn't support bgp-conditions/match-community-set leaf
func BGPConditionsMatchCommunitySetUnsupported(dut *ondatra.DUTDevice) bool {
	return lookupDUTDeviations(dut).GetBgpConditionsMatchCommunitySetUnsupported()
}

// PfRequireMatchDefaultRule returns true for device which requires match condition for ether type v4 and v6 for default rule with network-instance default-vrf in policy-forwarding.
func PfRequireMatchDefaultRule(dut *ondatra.DUTDevice) bool {
	return lookupDUTDeviations(dut).GetPfRequireMatchDefaultRule()
}

// MissingPortToOpticalChannelMapping returns true for devices missing component tree mapping from hardware port to optical channel.
func MissingPortToOpticalChannelMapping(dut *ondatra.DUTDevice) bool {
	return lookupDUTDeviations(dut).GetMissingPortToOpticalChannelComponentMapping()
}

// SkipContainerOp returns true if gNMI container OP needs to be skipped.
// Cisco: https://partnerissuetracker.corp.google.com/issues/322291556
func SkipContainerOp(dut *ondatra.DUTDevice) bool {
	return lookupDUTDeviations(dut).GetSkipContainerOp()
}

// ReorderCallsForVendorCompatibilty returns true if call needs to be updated/added/deleted.
// Cisco: https://partnerissuetracker.corp.google.com/issues/322291556
func ReorderCallsForVendorCompatibilty(dut *ondatra.DUTDevice) bool {
	return lookupDUTDeviations(dut).GetReorderCallsForVendorCompatibilty()
}

// AddMissingBaseConfigViaCli returns true if missing base config needs to be added using CLI.
// Cisco: https://partnerissuetracker.corp.google.com/issues/322291556
func AddMissingBaseConfigViaCli(dut *ondatra.DUTDevice) bool {
	return lookupDUTDeviations(dut).GetAddMissingBaseConfigViaCli()
}

// SkipMacaddressCheck returns true if mac address for an interface via gNMI needs to be skipped.
// Cisco: https://partnerissuetracker.corp.google.com/issues/322291556
func SkipMacaddressCheck(dut *ondatra.DUTDevice) bool {
	return lookupDUTDeviations(dut).GetSkipMacaddressCheck()
}

// BGPRibOcPathUnsupported returns true if BGP RIB OC telemetry path is not supported.
func BGPRibOcPathUnsupported(dut *ondatra.DUTDevice) bool {
	return lookupDUTDeviations(dut).GetBgpRibOcPathUnsupported()
}

// SkipPrefixSetMode return true if device needs to skip setting prefix-set mode while configuring prefix-set routing-policy
func SkipPrefixSetMode(dut *ondatra.DUTDevice) bool {
	return lookupDUTDeviations(dut).GetSkipPrefixSetMode()
}

// SetMetricAsPreference returns true for devices which set metric as
// preference for static next-hop
func SetMetricAsPreference(dut *ondatra.DUTDevice) bool {
	return lookupDUTDeviations(dut).GetSetMetricAsPreference()
}

// IPv6StaticRouteWithIPv4NextHopRequiresStaticARP returns true if devices don't support having an
// IPv6 static Route with an IPv4 address as next hop and requires configuring a static ARP entry.
// Arista: https://partnerissuetracker.corp.google.com/issues/316593298
func IPv6StaticRouteWithIPv4NextHopRequiresStaticARP(dut *ondatra.DUTDevice) bool {
	return lookupDUTDeviations(dut).GetIpv6StaticRouteWithIpv4NextHopRequiresStaticArp()
}

// PfRequireSequentialOrderPbrRules returns true for device requires policy-forwarding rules to be in sequential order in the gNMI set-request.
func PfRequireSequentialOrderPbrRules(dut *ondatra.DUTDevice) bool {
	return lookupDUTDeviations(dut).GetPfRequireSequentialOrderPbrRules()
}

// MissingStaticRouteNextHopMetricTelemetry returns true for devices missing
// static route next-hop metric telemetry.
// Arista: https://partnerissuetracker.corp.google.com/issues/321010782
func MissingStaticRouteNextHopMetricTelemetry(dut *ondatra.DUTDevice) bool {
	return lookupDUTDeviations(dut).GetMissingStaticRouteNextHopMetricTelemetry()
}

// UnsupportedStaticRouteNextHopRecurse returns true for devices that don't support recursive
// resolution of static route next hop.
// Arista: https://partnerissuetracker.corp.google.com/issues/314449182
func UnsupportedStaticRouteNextHopRecurse(dut *ondatra.DUTDevice) bool {
	return lookupDUTDeviations(dut).GetUnsupportedStaticRouteNextHopRecurse()
}

// MissingStaticRouteDropNextHopTelemetry returns true for devices missing
// static route telemetry with DROP next hop.
// Arista: https://partnerissuetracker.corp.google.com/issues/330619816
func MissingStaticRouteDropNextHopTelemetry(dut *ondatra.DUTDevice) bool {
	return lookupDUTDeviations(dut).GetMissingStaticRouteDropNextHopTelemetry()
}

// MissingZROpticalChannelTunableParametersTelemetry returns true for devices missing 400ZR
// optical-channel tunable parameters telemetry: min/max/avg.
// Arista: https://partnerissuetracker.corp.google.com/issues/319314781
func MissingZROpticalChannelTunableParametersTelemetry(dut *ondatra.DUTDevice) bool {
	return lookupDUTDeviations(dut).GetMissingZrOpticalChannelTunableParametersTelemetry()
}

// PLQReflectorStatsUnsupported returns true for devices that does not support packet link qualification(PLQ) reflector packet sent/received stats.
func PLQReflectorStatsUnsupported(dut *ondatra.DUTDevice) bool {
	return lookupDUTDeviations(dut).GetPlqReflectorStatsUnsupported()
}

// PLQGeneratorCapabilitiesMaxMTU returns supported max_mtu for devices that does not support packet link qualification(PLQ) Generator max_mtu to be at least >= 8184.
func PLQGeneratorCapabilitiesMaxMTU(dut *ondatra.DUTDevice) uint32 {
	return lookupDUTDeviations(dut).GetPlqGeneratorCapabilitiesMaxMtu()
}

// PLQGeneratorCapabilitiesMaxPPS returns supported max_pps for devices that does not support packet link qualification(PLQ) Generator max_pps to be at least >= 100000000.
func PLQGeneratorCapabilitiesMaxPPS(dut *ondatra.DUTDevice) uint64 {
	return lookupDUTDeviations(dut).GetPlqGeneratorCapabilitiesMaxPps()
}

// BgpExtendedCommunityIndexUnsupported return true if BGP extended community index is not supported.
func BgpExtendedCommunityIndexUnsupported(dut *ondatra.DUTDevice) bool {
	return lookupDUTDeviations(dut).GetBgpExtendedCommunityIndexUnsupported()
}

// BgpCommunitySetRefsUnsupported return true if BGP community set refs is not supported.
func BgpCommunitySetRefsUnsupported(dut *ondatra.DUTDevice) bool {
	return lookupDUTDeviations(dut).GetBgpCommunitySetRefsUnsupported()
}

// TableConnectionsUnsupported returns true if Table Connections are unsupported.
func TableConnectionsUnsupported(dut *ondatra.DUTDevice) bool {
	return lookupDUTDeviations(dut).GetTableConnectionsUnsupported()
}

// UseVendorNativeTagSetConfig returns whether a device requires native model to configure tag-set
func UseVendorNativeTagSetConfig(dut *ondatra.DUTDevice) bool {
	return lookupDUTDeviations(dut).GetUseVendorNativeTagSetConfig()
}

// SkipBgpSendCommunityType return true if device needs to skip setting BGP send-community-type
func SkipBgpSendCommunityType(dut *ondatra.DUTDevice) bool {
	return lookupDUTDeviations(dut).GetSkipBgpSendCommunityType()
}

// BgpActionsSetCommunityMethodUnsupported return true if BGP actions set-community method is unsupported
func BgpActionsSetCommunityMethodUnsupported(dut *ondatra.DUTDevice) bool {
	return lookupDUTDeviations(dut).GetBgpActionsSetCommunityMethodUnsupported()

}

// SetNoPeerGroup Ensure that no BGP configurations exists under PeerGroups.
func SetNoPeerGroup(dut *ondatra.DUTDevice) bool {
	return lookupDUTDeviations(dut).GetSetNoPeerGroup()
}

// BgpCommunityMemberIsAString returns true if device community member is not a list
func BgpCommunityMemberIsAString(dut *ondatra.DUTDevice) bool {
	return lookupDUTDeviations(dut).GetBgpCommunityMemberIsAString()
}

// IPv4StaticRouteWithIPv6NextHopUnsupported unsupported ipv4 with ipv6 nexthop
func IPv4StaticRouteWithIPv6NextHopUnsupported(dut *ondatra.DUTDevice) bool {
	return lookupDUTDeviations(dut).GetIpv4StaticRouteWithIpv6NhUnsupported()
}

// IPv6StaticRouteWithIPv4NextHopUnsupported unsupported ipv6 with ipv4 nexthop
func IPv6StaticRouteWithIPv4NextHopUnsupported(dut *ondatra.DUTDevice) bool {
	return lookupDUTDeviations(dut).GetIpv6StaticRouteWithIpv4NhUnsupported()
}

// StaticRouteWithDropNhUnsupported unsupported drop nexthop
func StaticRouteWithDropNhUnsupported(dut *ondatra.DUTDevice) bool {
	return lookupDUTDeviations(dut).GetStaticRouteWithDropNh()
}

// StaticRouteWithExplicitMetric set explicit metric
func StaticRouteWithExplicitMetric(dut *ondatra.DUTDevice) bool {
	return lookupDUTDeviations(dut).GetStaticRouteWithExplicitMetric()
}

// BgpDefaultPolicyUnsupported return true if BGP default-import/export-policy is not supported.
func BgpDefaultPolicyUnsupported(dut *ondatra.DUTDevice) bool {
	return lookupDUTDeviations(dut).GetBgpDefaultPolicyUnsupported()
}

// ExplicitEnableBGPOnDefaultVRF return true if BGP needs to be explicitly enabled on default VRF
func ExplicitEnableBGPOnDefaultVRF(dut *ondatra.DUTDevice) bool {
	return lookupDUTDeviations(dut).GetExplicitEnableBgpOnDefaultVrf()
}

// RoutingPolicyTagSetEmbedded returns true if the implementation does not support tag-set(s) as a
// separate entity, but embeds it in the policy statement
func RoutingPolicyTagSetEmbedded(dut *ondatra.DUTDevice) bool {
	return lookupDUTDeviations(dut).GetRoutingPolicyTagSetEmbedded()
}

// SkipAfiSafiPathForBgpMultipleAs return true if device do not support afi/safi path to enable allow multiple-as for eBGP
func SkipAfiSafiPathForBgpMultipleAs(dut *ondatra.DUTDevice) bool {
	return lookupDUTDeviations(dut).GetSkipAfiSafiPathForBgpMultipleAs()
}

// CommunityMemberRegexUnsupported return true if device do not support community member regex
func CommunityMemberRegexUnsupported(dut *ondatra.DUTDevice) bool {
	return lookupDUTDeviations(dut).GetCommunityMemberRegexUnsupported()
}

// SamePolicyAttachedToAllAfis returns true if same import policy has to be applied for all AFIs
func SamePolicyAttachedToAllAfis(dut *ondatra.DUTDevice) bool {
	return lookupDUTDeviations(dut).GetSamePolicyAttachedToAllAfis()
}

// SkipSettingStatementForPolicy return true if device do not support afi/safi path to enable allow multiple-as for eBGP
func SkipSettingStatementForPolicy(dut *ondatra.DUTDevice) bool {
	return lookupDUTDeviations(dut).GetSkipSettingStatementForPolicy()
}

// SkipCheckingAttributeIndex return true if device do not return bgp attribute for the bgp session specifying the index
func SkipCheckingAttributeIndex(dut *ondatra.DUTDevice) bool {
	return lookupDUTDeviations(dut).GetSkipCheckingAttributeIndex()
}

// FlattenPolicyWithMultipleStatements return true if devices does not support policy-chaining
func FlattenPolicyWithMultipleStatements(dut *ondatra.DUTDevice) bool {
	return lookupDUTDeviations(dut).GetFlattenPolicyWithMultipleStatements()
}

// SlaacPrefixLength128 for Slaac generated IPv6 link local address
func SlaacPrefixLength128(dut *ondatra.DUTDevice) bool {
	return lookupDUTDeviations(dut).GetSlaacPrefixLength128()
}

// DefaultRoutePolicyUnsupported returns true if default route policy is not supported
func DefaultRoutePolicyUnsupported(dut *ondatra.DUTDevice) bool {
	return lookupDUTDeviations(dut).GetDefaultRoutePolicyUnsupported()
}

// CommunityMatchWithRedistributionUnsupported is set to true for devices that do not support matching community at the redistribution attach point.
func CommunityMatchWithRedistributionUnsupported(dut *ondatra.DUTDevice) bool {
	return lookupDUTDeviations(dut).GetCommunityMatchWithRedistributionUnsupported()
}

// BgpMaxMultipathPathsUnsupported returns true if the device does not support
// bgp max multipaths.
func BgpMaxMultipathPathsUnsupported(dut *ondatra.DUTDevice) bool {
	return lookupDUTDeviations(dut).GetBgpMaxMultipathPathsUnsupported()
}

// MultipathUnsupportedNeighborOrAfisafi returns true if the device does not
// support multipath under neighbor or afisafi.
func MultipathUnsupportedNeighborOrAfisafi(dut *ondatra.DUTDevice) bool {
	return lookupDUTDeviations(dut).GetMultipathUnsupportedNeighborOrAfisafi()
}

// ModelNameUnsupported returns true if /components/components/state/model-name
// is not supported for any component type.
func ModelNameUnsupported(dut *ondatra.DUTDevice) bool {
	return lookupDUTDeviations(dut).GetModelNameUnsupported()
}

// InstallPositionAndInstallComponentUnsupported returns true if install
// position and install component are not supported.
func InstallPositionAndInstallComponentUnsupported(dut *ondatra.DUTDevice) bool {
	return lookupDUTDeviations(dut).GetInstallPositionAndInstallComponentUnsupported()
}

// EncapTunnelShutBackupNhgZeroTraffic returns true when encap tunnel is shut then zero traffic flows to back-up NHG
func EncapTunnelShutBackupNhgZeroTraffic(dut *ondatra.DUTDevice) bool {
	return lookupDUTDeviations(dut).GetEncapTunnelShutBackupNhgZeroTraffic()
}

// MaxEcmpPaths supported for isis max ecmp path
func MaxEcmpPaths(dut *ondatra.DUTDevice) bool {
	return lookupDUTDeviations(dut).GetMaxEcmpPaths()
}

// WecmpAutoUnsupported returns true if wecmp auto is not supported
func WecmpAutoUnsupported(dut *ondatra.DUTDevice) bool {
	return lookupDUTDeviations(dut).GetWecmpAutoUnsupported()
}

// RoutingPolicyChainingUnsupported returns true if policy chaining is unsupported
func RoutingPolicyChainingUnsupported(dut *ondatra.DUTDevice) bool {
	return lookupDUTDeviations(dut).GetRoutingPolicyChainingUnsupported()
}

// ISISLoopbackRequired returns true if isis loopback is required.
func ISISLoopbackRequired(dut *ondatra.DUTDevice) bool {
	return lookupDUTDeviations(dut).GetIsisLoopbackRequired()
}

// WeightedEcmpFixedPacketVerification returns true if fixed packet is used in traffic flow
func WeightedEcmpFixedPacketVerification(dut *ondatra.DUTDevice) bool {
	return lookupDUTDeviations(dut).GetWeightedEcmpFixedPacketVerification()
}

// OverrideDefaultNhScale returns true if default NextHop scale needs to be modified
// else returns false
func OverrideDefaultNhScale(dut *ondatra.DUTDevice) bool {
	return lookupDUTDeviations(dut).GetOverrideDefaultNhScale()
}

// BgpExtendedCommunitySetUnsupported returns true if set bgp extended community is unsupported
func BgpExtendedCommunitySetUnsupported(dut *ondatra.DUTDevice) bool {
	return lookupDUTDeviations(dut).GetBgpExtendedCommunitySetUnsupported()
}

// BgpSetExtCommunitySetRefsUnsupported returns true if bgp set ext community refs is unsupported
func BgpSetExtCommunitySetRefsUnsupported(dut *ondatra.DUTDevice) bool {
	return lookupDUTDeviations(dut).GetBgpSetExtCommunitySetRefsUnsupported()
}

// BgpDeleteLinkBandwidthUnsupported returns true if bgp delete link bandwidth is unsupported
func BgpDeleteLinkBandwidthUnsupported(dut *ondatra.DUTDevice) bool {
	return lookupDUTDeviations(dut).GetBgpDeleteLinkBandwidthUnsupported()
}

// QOSInQueueDropCounterUnsupported returns true if /qos/interfaces/interface/input/queues/queue/state/dropped-pkts
// is not supported for any component type.
func QOSInQueueDropCounterUnsupported(dut *ondatra.DUTDevice) bool {
	return lookupDUTDeviations(dut).GetQosInqueueDropCounterUnsupported()
}

// BgpExplicitExtendedCommunityEnable returns true if explicit extended community enable is needed
func BgpExplicitExtendedCommunityEnable(dut *ondatra.DUTDevice) bool {
	return lookupDUTDeviations(dut).GetBgpExplicitExtendedCommunityEnable()
}

// MatchTagSetConditionUnsupported returns true if match tag set condition is not supported
func MatchTagSetConditionUnsupported(dut *ondatra.DUTDevice) bool {
	return lookupDUTDeviations(dut).GetMatchTagSetConditionUnsupported()
}

// PeerGroupDefEbgpVrfUnsupported returns true if peer group definition under ebgp vrf is unsupported
func PeerGroupDefEbgpVrfUnsupported(dut *ondatra.DUTDevice) bool {
	return lookupDUTDeviations(dut).GetPeerGroupDefEbgpVrfUnsupported()
}

// RedisConnectedUnderEbgpVrfUnsupported returns true if redistribution of routes under ebgp vrf is unsupported
func RedisConnectedUnderEbgpVrfUnsupported(dut *ondatra.DUTDevice) bool {
	return lookupDUTDeviations(dut).GetRedisConnectedUnderEbgpVrfUnsupported()
}

// BgpAfiSafiInDefaultNiBeforeOtherNi returns true if certain AFI SAFIs are configured in default network instance before other network instances
func BgpAfiSafiInDefaultNiBeforeOtherNi(dut *ondatra.DUTDevice) bool {
	return lookupDUTDeviations(dut).GetBgpAfiSafiInDefaultNiBeforeOtherNi()
}

// DefaultImportExportPolicyUnsupported returns true when device
// does not support default import export policy.
func DefaultImportExportPolicyUnsupported(dut *ondatra.DUTDevice) bool {
	return lookupDUTDeviations(dut).GetDefaultImportExportPolicyUnsupported()
}

// CommunityInvertAnyUnsupported returns true when device
// does not support community invert any.
func CommunityInvertAnyUnsupported(dut *ondatra.DUTDevice) bool {
	return lookupDUTDeviations(dut).GetCommunityInvertAnyUnsupported()
}

// Ipv6RouterAdvertisementIntervalUnsupported returns true for devices which don't support Ipv6 RouterAdvertisement interval configuration
func Ipv6RouterAdvertisementIntervalUnsupported(dut *ondatra.DUTDevice) bool {
	return lookupDUTDeviations(dut).GetIpv6RouterAdvertisementIntervalUnsupported()
}

// DecapNHWithNextHopNIUnsupported returns true if Decap NH with NextHopNetworkInstance is unsupported
func DecapNHWithNextHopNIUnsupported(dut *ondatra.DUTDevice) bool {
	return lookupDUTDeviations(dut).GetDecapNhWithNexthopNiUnsupported()
}

// SflowSourceAddressUpdateUnsupported returns true if sflow source address update is unsupported
func SflowSourceAddressUpdateUnsupported(dut *ondatra.DUTDevice) bool {
	return lookupDUTDeviations(dut).GetSflowSourceAddressUpdateUnsupported()
}

// LinkLocalMaskLen returns true if linklocal mask length is not 64
func LinkLocalMaskLen(dut *ondatra.DUTDevice) bool {
	return lookupDUTDeviations(dut).GetLinkLocalMaskLen()
}

// UseParentComponentForTemperatureTelemetry returns true if parent component supports temperature telemetry
func UseParentComponentForTemperatureTelemetry(dut *ondatra.DUTDevice) bool {
	return lookupDUTDeviations(dut).GetUseParentComponentForTemperatureTelemetry()
}

// ComponentMfgDateUnsupported returns true if component's mfg-date leaf is unsupported
func ComponentMfgDateUnsupported(dut *ondatra.DUTDevice) bool {
	return lookupDUTDeviations(dut).GetComponentMfgDateUnsupported()
}

// InterfaceCountersUpdateDelayed returns true if telemetry for interface counters
// does not return the latest counter values.
func InterfaceCountersUpdateDelayed(dut *ondatra.DUTDevice) bool {
	return lookupDUTDeviations(dut).GetInterfaceCountersUpdateDelayed()
}

// OTNChannelTribUnsupported returns true if TRIB parameter is unsupported under OTN channel configuration
func OTNChannelTribUnsupported(dut *ondatra.DUTDevice) bool {
	return lookupDUTDeviations(dut).GetOtnChannelTribUnsupported()
}

// EthChannelIngressParametersUnsupported returns true if ingress parameters are unsupported under ETH channel configuration
func EthChannelIngressParametersUnsupported(dut *ondatra.DUTDevice) bool {
	return lookupDUTDeviations(dut).GetEthChannelIngressParametersUnsupported()
}

// EthChannelAssignmentCiscoNumbering returns true if eth channel assignment index starts from 1 instead of 0
func EthChannelAssignmentCiscoNumbering(dut *ondatra.DUTDevice) bool {
	return lookupDUTDeviations(dut).GetEthChannelAssignmentCiscoNumbering()
}

// ChassisGetRPCUnsupported returns true if a Healthz Get RPC against the Chassis component is unsupported
func ChassisGetRPCUnsupported(dut *ondatra.DUTDevice) bool {
	return lookupDUTDeviations(dut).GetChassisGetRpcUnsupported()
}

// PowerDisableEnableLeafRefValidation returns true if definition of leaf-ref is not supported.
func PowerDisableEnableLeafRefValidation(dut *ondatra.DUTDevice) bool {
	return lookupDUTDeviations(dut).GetPowerDisableEnableLeafRefValidation()
}

// SSHServerCountersUnsupported is to skip checking ssh server counters.
func SSHServerCountersUnsupported(dut *ondatra.DUTDevice) bool {
	return lookupDUTDeviations(dut).GetSshServerCountersUnsupported()
}

// OperationalModeUnsupported returns true if operational-mode leaf is unsupported
func OperationalModeUnsupported(dut *ondatra.DUTDevice) bool {
	return lookupDUTDeviations(dut).GetOperationalModeUnsupported()
}

// BgpSessionStateIdleInPassiveMode returns true if BGP session state idle is not supported instead of active in passive mode.
func BgpSessionStateIdleInPassiveMode(dut *ondatra.DUTDevice) bool {
	return lookupDUTDeviations(dut).GetBgpSessionStateIdleInPassiveMode()
}

// EnableMultipathUnderAfiSafi returns true for devices that do not support multipath under /global path and instead support under global/afi/safi path.
func EnableMultipathUnderAfiSafi(dut *ondatra.DUTDevice) bool {
	return lookupDUTDeviations(dut).GetEnableMultipathUnderAfiSafi()
}

// OTNChannelAssignmentCiscoNumbering returns true if OTN channel assignment index starts from 1 instead of 0
func OTNChannelAssignmentCiscoNumbering(dut *ondatra.DUTDevice) bool {
	return lookupDUTDeviations(dut).GetOtnChannelAssignmentCiscoNumbering()
}

// CiscoPreFECBERInactiveValue returns true if a non-zero pre-fec-ber value is to be used for Cisco
func CiscoPreFECBERInactiveValue(dut *ondatra.DUTDevice) bool {
	return lookupDUTDeviations(dut).GetCiscoPreFecBerInactiveValue()
}

// BgpAfiSafiWildcardNotSupported return true if bgp afi/safi wildcard query is not supported.
// For example, this yang path query includes the wildcard key `afi-safi-name=`:
// `/network-instances/network-instance[name=DEFAULT]/protocols/protocol[identifier=BGP][name=BGP]/bgp/neighbors/neighbor[neighbor-address=192.0.2.2]/afi-safis/afi-safi[afi-safi-name=]`.
// Use of this deviation is permitted if a query using an explicit key is supported (such as
// `oc.BgpTypes_AFI_SAFI_TYPE_IPV4_UNICAST`).
func BgpAfiSafiWildcardNotSupported(dut *ondatra.DUTDevice) bool {
	return lookupDUTDeviations(dut).GetBgpAfiSafiWildcardNotSupported()
}

// NoZeroSuppression returns true if device wants to remove zero suppression
func NoZeroSuppression(dut *ondatra.DUTDevice) bool {
	return lookupDUTDeviations(dut).GetNoZeroSuppression()
}

// IsisInterfaceLevelPassiveUnsupported returns true for devices that do not support passive leaf
func IsisInterfaceLevelPassiveUnsupported(dut *ondatra.DUTDevice) bool {
	return lookupDUTDeviations(dut).GetIsisInterfaceLevelPassiveUnsupported()
}

// IsisDisSysidUnsupported returns true for devices that do not support dis-system-id leaf
func IsisDisSysidUnsupported(dut *ondatra.DUTDevice) bool {
	return lookupDUTDeviations(dut).GetIsisDisSysidUnsupported()
}

// IsisDatabaseOverloadsUnsupported returns true for devices that do not support database-overloads leaf
func IsisDatabaseOverloadsUnsupported(dut *ondatra.DUTDevice) bool {
	return lookupDUTDeviations(dut).GetIsisDatabaseOverloadsUnsupported()
}

// BgpSetMedV7Unsupported returns true if devices which are not
// supporting bgp set med union type in OC.
func BgpSetMedV7Unsupported(dut *ondatra.DUTDevice) bool {
	return lookupDUTDeviations(dut).GetBgpSetMedV7Unsupported()
}

// EnableTableConnections returns true if admin state of tableconnections needs to be enabled in SRL native model
func EnableTableConnections(dut *ondatra.DUTDevice) bool {
	return lookupDUTDeviations(dut).GetEnableTableConnections()
}

// TcDefaultImportPolicyUnsupported returns true if default import policy for table connection is unsupported
func TcDefaultImportPolicyUnsupported(dut *ondatra.DUTDevice) bool {
	return lookupDUTDeviations(dut).GetTcDefaultImportPolicyUnsupported()
}

// TcMetricPropagationUnsupported returns true if metric propagation for table connection is unsupported
func TcMetricPropagationUnsupported(dut *ondatra.DUTDevice) bool {
	return lookupDUTDeviations(dut).GetTcMetricPropagationUnsupported()
}

// TcAttributePropagationUnsupported returns true if attribute propagation for table connection is unsupported
func TcAttributePropagationUnsupported(dut *ondatra.DUTDevice) bool {
	return lookupDUTDeviations(dut).GetTcAttributePropagationUnsupported()
}

// TcSubscriptionUnsupported returns true if subscription for table connection is unsupported
func TcSubscriptionUnsupported(dut *ondatra.DUTDevice) bool {
	return lookupDUTDeviations(dut).GetTcSubscriptionUnsupported()
}

// DefaultBgpInstanceName returns bgp instance name as set in deviation to override default value "DEFAULT"
func DefaultBgpInstanceName(dut *ondatra.DUTDevice) string {
	if dbin := lookupDUTDeviations(dut).GetDefaultBgpInstanceName(); dbin != "" {
		return dbin
	}
	return "DEFAULT"
}

// ChannelRateClassParametersUnsupported returns true if channel rate class parameters are unsupported
func ChannelRateClassParametersUnsupported(dut *ondatra.DUTDevice) bool {
	return lookupDUTDeviations(dut).GetChannelAssignmentRateClassParametersUnsupported()
}

// QosSchedulerIngressPolicer returns true if qos ingress policing is unsupported
func QosSchedulerIngressPolicer(dut *ondatra.DUTDevice) bool {
	return lookupDUTDeviations(dut).GetQosSchedulerIngressPolicerUnsupported()
}

// GribiEncapHeaderUnsupported returns true if gribi encap header is unsupported
func GribiEncapHeaderUnsupported(dut *ondatra.DUTDevice) bool {
	return lookupDUTDeviations(dut).GetGribiEncapHeaderUnsupported()
}

// P4RTCapabilitiesUnsupported returns true for devices that don't support P4RT Capabilities rpc.
func P4RTCapabilitiesUnsupported(dut *ondatra.DUTDevice) bool {
	return lookupDUTDeviations(dut).GetP4RtCapabilitiesUnsupported()
}

// GNMIGetOnRootUnsupported returns true if the device does not support gNMI get on root.
func GNMIGetOnRootUnsupported(dut *ondatra.DUTDevice) bool {
	return lookupDUTDeviations(dut).GetGnmiGetOnRootUnsupported()
}

// PacketProcessingAggregateDropsUnsupported returns true if the device does not support packet processing aggregate drops.
func PacketProcessingAggregateDropsUnsupported(dut *ondatra.DUTDevice) bool {
	return lookupDUTDeviations(dut).GetPacketProcessingAggregateDropsUnsupported()
}

// FragmentTotalDropsUnsupported returns true if the device does not support fragment total drops.
func FragmentTotalDropsUnsupported(dut *ondatra.DUTDevice) bool {
	return lookupDUTDeviations(dut).GetFragmentTotalDropsUnsupported()
}

// BgpPrefixsetReqRoutepolRef returns true if devices needs route policy reference to stream prefix set info.
func BgpPrefixsetReqRoutepolRef(dut *ondatra.DUTDevice) bool {
	return lookupDUTDeviations(dut).GetBgpPrefixsetReqRoutepolRef()
}

// OperStatusForIcUnsupported return true if oper-status leaf is unsupported for Integration Circuit
func OperStatusForIcUnsupported(dut *ondatra.DUTDevice) bool {
	return lookupDUTDeviations(dut).GetOperStatusForIcUnsupported()
}

// BgpAspathsetUnsupported returns true if as-path-set for bgp-defined-sets is unsupported
func BgpAspathsetUnsupported(dut *ondatra.DUTDevice) bool {
	return lookupDUTDeviations(dut).GetBgpAspathsetUnsupported()
}

// ExplicitDcoConfig returns true if a user-configured value is required in module-functional-type for the transceiver
func ExplicitDcoConfig(dut *ondatra.DUTDevice) bool {
	return lookupDUTDeviations(dut).GetExplicitDcoConfig()
}

// VerifyExpectedBreakoutSupportedConfig is to skip checking for breakout config mode.
func VerifyExpectedBreakoutSupportedConfig(dut *ondatra.DUTDevice) bool {
	return lookupDUTDeviations(dut).GetVerifyExpectedBreakoutSupportedConfig()
}

// SrIgpConfigUnsupported return true if SR IGP config is not supported
func SrIgpConfigUnsupported(dut *ondatra.DUTDevice) bool {
	return lookupDUTDeviations(dut).GetSrIgpConfigUnsupported()
}

// SetISISAuthWithInterfaceAuthenticationContainer returns true if Isis Authentication is blocked for one level specific config for P2P links, and the corresponding hello-authentication leafs can be set with ISIS Interface/Authentication container.
func SetISISAuthWithInterfaceAuthenticationContainer(dut *ondatra.DUTDevice) bool {
	return lookupDUTDeviations(dut).GetSetIsisAuthWithInterfaceAuthenticationContainer()
}

// GreGueTunnelInterfaceOcUnsupported returns true if GRE/GUE tunnel interface oc is unsupported
func GreGueTunnelInterfaceOcUnsupported(dut *ondatra.DUTDevice) bool {
	return lookupDUTDeviations(dut).GetGreGueTunnelInterfaceOcUnsupported()
}

// LoadIntervalNotSupported returns true if load interval is not supported on vendors
func LoadIntervalNotSupported(dut *ondatra.DUTDevice) bool {
	return lookupDUTDeviations(dut).GetLoadIntervalNotSupported()
}

// SkipOpticalChannelOutputPowerInterval returns true if devices do not support opticalchannel output-power interval leaf
func SkipOpticalChannelOutputPowerInterval(dut *ondatra.DUTDevice) bool {
	return lookupDUTDeviations(dut).GetSkipOpticalChannelOutputPowerInterval()
}

// SkipTransceiverDescription returns true if devices do not support transceiver description leaf
func SkipTransceiverDescription(dut *ondatra.DUTDevice) bool {
	return lookupDUTDeviations(dut).GetSkipTransceiverDescription()
}

// ContainerzOCUnsupported returns true if devices cannot configure containerz via OpenConfig
func ContainerzOCUnsupported(dut *ondatra.DUTDevice) bool {
	return lookupDUTDeviations(dut).GetContainerzOcUnsupported()
}

// NextHopGroupOCUnsupported returns true if devices do not support next-hop-group config
func NextHopGroupOCUnsupported(dut *ondatra.DUTDevice) bool {
	return lookupDUTDeviations(dut).GetNextHopGroupConfigUnsupported()
}

// QosShaperOCUnsupported returns true if qos shaper config is unsupported
func QosShaperOCUnsupported(dut *ondatra.DUTDevice) bool {
	return lookupDUTDeviations(dut).GetQosShaperConfigUnsupported()
}

// EthernetOverMPLSogreOCUnsupported returns true if ethernet over mplsogre is unsupported
func EthernetOverMPLSogreOCUnsupported(dut *ondatra.DUTDevice) bool {
	return lookupDUTDeviations(dut).GetEthernetOverMplsogreUnsupported()
}

// SflowOCUnsupported returns true if sflow is unsupported
func SflowOCUnsupported(dut *ondatra.DUTDevice) bool {
	return lookupDUTDeviations(dut).GetSflowUnsupported()
}

// MplsOCUnsupported returns true if mpls is unsupported
func MplsOCUnsupported(dut *ondatra.DUTDevice) bool {
	return lookupDUTDeviations(dut).GetMplsUnsupported()
}

// MacsecOCUnsupported returns true if macsec is unsupported
func MacsecOCUnsupported(dut *ondatra.DUTDevice) bool {
	return lookupDUTDeviations(dut).GetMacsecUnsupported()
}

// GueGreDecapOCUnsupported returns true if gue gre decap is unsupported
func GueGreDecapOCUnsupported(dut *ondatra.DUTDevice) bool {
	return lookupDUTDeviations(dut).GetGueGreDecapUnsupported()
}

// MplsLabelClassificationOCUnsupported returns true if mpls label classification is unsupported
func MplsLabelClassificationOCUnsupported(dut *ondatra.DUTDevice) bool {
	return lookupDUTDeviations(dut).GetMplsLabelClassificationUnsupported()
}

// LocalProxyOCUnsupported returns true if local proxy is unsupported
func LocalProxyOCUnsupported(dut *ondatra.DUTDevice) bool {
	return lookupDUTDeviations(dut).GetLocalProxyUnsupported()
}

// StaticMplsOCUnsupported returns true if static mpls is unsupported
func StaticMplsOCUnsupported(dut *ondatra.DUTDevice) bool {
	return lookupDUTDeviations(dut).GetStaticMplsUnsupported()
}

// QosClassificationOCUnsupported returns true if qos classification is unsupported
func QosClassificationOCUnsupported(dut *ondatra.DUTDevice) bool {
	return lookupDUTDeviations(dut).GetQosClassificationUnsupported()
}

// PolicyForwardingOCUnsupported returns true if policy forwarding is unsupported
func PolicyForwardingOCUnsupported(dut *ondatra.DUTDevice) bool {
	return lookupDUTDeviations(dut).GetPolicyForwardingUnsupported()
}

// InterfacePolicyForwardingOCUnsupported returns true if interface policy forwarding is unsupported
func InterfacePolicyForwardingOCUnsupported(dut *ondatra.DUTDevice) bool {
	return lookupDUTDeviations(dut).GetInterfacePolicyForwardingUnsupported()
}

// GueGreDecapUnsupported returns true if gue or gre decap is unsupported
func GueGreDecapUnsupported(dut *ondatra.DUTDevice) bool {
	return lookupDUTDeviations(dut).GetGueGreDecapUnsupported()
}

// StaticMplsUnsupported returns true if static mpls is unsupported
func StaticMplsUnsupported(dut *ondatra.DUTDevice) bool {
	return lookupDUTDeviations(dut).GetStaticMplsUnsupported()
}

// QosShaperStateOCUnsupported returns true if qos shaper state is unsupported
func QosShaperStateOCUnsupported(dut *ondatra.DUTDevice) bool {
	return lookupDUTDeviations(dut).GetQosShaperStateUnsupported()
}

// CfmOCUnsupported returns true if CFM is unsupported
func CfmOCUnsupported(dut *ondatra.DUTDevice) bool {
	return lookupDUTDeviations(dut).GetCfmUnsupported()
}

// LabelRangeOCUnsupported returns true if label range is unsupported
func LabelRangeOCUnsupported(dut *ondatra.DUTDevice) bool {
	return lookupDUTDeviations(dut).GetLabelRangeUnsupported()
}

// StaticArpOCUnsupported returns true if static arp is unsupported
func StaticArpOCUnsupported(dut *ondatra.DUTDevice) bool {
	return lookupDUTDeviations(dut).GetStaticArpUnsupported()
}

// BgpDistanceOcPathUnsupported returns true if BGP Distance OC telemetry path is not supported.
func BgpDistanceOcPathUnsupported(dut *ondatra.DUTDevice) bool {
	return lookupDUTDeviations(dut).GetBgpDistanceOcPathUnsupported()
}

// IsisMplsUnsupported returns true if there's no OC support for MPLS under ISIS
func IsisMplsUnsupported(dut *ondatra.DUTDevice) bool {
	return lookupDUTDeviations(dut).GetIsisMplsUnsupported()
}

// AutoNegotiateUnsupported returns true if there's no OC support for auto-negotiate
func AutoNegotiateUnsupported(dut *ondatra.DUTDevice) bool {
	return lookupDUTDeviations(dut).GetAutoNegotiateUnsupported()
}

// DuplexModeUnsupported returns true if there's no OC support for duplex-mode
func DuplexModeUnsupported(dut *ondatra.DUTDevice) bool {
	return lookupDUTDeviations(dut).GetDuplexModeUnsupported()
}

// PortSpeedUnsupported returns true if there's no OC support for port-speed
func PortSpeedUnsupported(dut *ondatra.DUTDevice) bool {
	return lookupDUTDeviations(dut).GetPortSpeedUnsupported()
}

// PolicyForwardingToNextHopOcUnsupported returns true if policy forwarding to next hop is not supported on vendors
func PolicyForwardingToNextHopOcUnsupported(dut *ondatra.DUTDevice) bool {
	return lookupDUTDeviations(dut).GetPolicyForwardingToNextHopOcUnsupported()
}

// BGPSetMedActionUnsupported returns true if there's no OC support for BGP set med action
func BGPSetMedActionUnsupported(dut *ondatra.DUTDevice) bool {
	return lookupDUTDeviations(dut).GetBgpSetMedActionUnsupported()
}

// NumPhysyicalChannelsUnsupported returns true if there's no OC support for num-physical-channels
func NumPhysyicalChannelsUnsupported(dut *ondatra.DUTDevice) bool {
	return lookupDUTDeviations(dut).GetNumPhysicalChannelsUnsupported()
}

// UseOldOCPathStaticLspNh returns true if the old OC path for static lsp next-hop is used
func UseOldOCPathStaticLspNh(dut *ondatra.DUTDevice) bool {
	return lookupDUTDeviations(dut).GetUseOldOcPathStaticLspNh()
}

// ConfigLeafCreateRequired returns true if leaf creation is required
func ConfigLeafCreateRequired(dut *ondatra.DUTDevice) bool {
	return lookupDUTDeviations(dut).GetConfigLeafCreateRequired()
}

// FrBreakoutFix returns true if the fix is needed
func FrBreakoutFix(dut *ondatra.DUTDevice) bool {
	return lookupDUTDeviations(dut).GetFrBreakoutFix()
}

// SkipInterfaceNameCheck returns if device requires skipping the interface name check.
func SkipInterfaceNameCheck(dut *ondatra.DUTDevice) bool {
	return lookupDUTDeviations(dut).GetSkipInterfaceNameCheck()
}

// UnsupportedQoSOutputServicePolicy returns true if devices do not support qos output service-policy
func UnsupportedQoSOutputServicePolicy(dut *ondatra.DUTDevice) bool {
	return lookupDUTDeviations(dut).GetUnsupportedQosOutputServicePolicy()
}

// InterfaceOutputQueueNonStandardName returns true if devices have non-standard output queue names
func InterfaceOutputQueueNonStandardName(dut *ondatra.DUTDevice) bool {
	return lookupDUTDeviations(dut).GetInterfaceOutputQueueNonStandardName()
}

// MplsExpIngressClassifierOcUnsupported returns true if devices do not support classifying ingress packets based on the MPLS exp field
func MplsExpIngressClassifierOcUnsupported(dut *ondatra.DUTDevice) bool {
	return lookupDUTDeviations(dut).GetMplsExpIngressClassifierOcUnsupported()
}

// Devices that do not propagate IGP metric through redistribution
func DefaultNoIgpMetricPropagation(dut *ondatra.DUTDevice) bool {
	return lookupDUTDeviations(dut).GetDefaultNoIgpMetricPropagation()
}

// SkipBgpPeerGroupSendCommunityType return true if device needs to skip setting BGP send-community-type for peer group
func SkipBgpPeerGroupSendCommunityType(dut *ondatra.DUTDevice) bool {
	return lookupDUTDeviations(dut).GetSkipBgpPeerGroupSendCommunityType()
}

// Devices that does have different AS path prepend order.
func BgpAsPathPrependOrderMismtach(dut *ondatra.DUTDevice) bool {
	return lookupDUTDeviations(dut).GetBgpAsPathPrependOrderMismtach()
}

// ExplicitSwapSrcDstMacNeededForLoopbackMode returns true if device needs to explicitly set swap-src-dst-mac for loopback mode
func ExplicitSwapSrcDstMacNeededForLoopbackMode(dut *ondatra.DUTDevice) bool {
	return lookupDUTDeviations(dut).GetExplicitSwapSrcDstMacNeededForLoopbackMode()
}

// LinkLocalInsteadOfNh returns true if device requires link-local instead of NH.
func LinkLocalInsteadOfNh(dut *ondatra.DUTDevice) bool {
	return lookupDUTDeviations(dut).GetLinkLocalInsteadOfNh()
}

// LowScaleAft returns if device requires link-local instead of NH.
func LowScaleAft(dut *ondatra.DUTDevice) bool {
	return lookupDUTDeviations(dut).GetLowScaleAft()
}

// MissingSystemDescriptionConfigPath returns true if device does not support config lldp system-description leaf
func MissingSystemDescriptionConfigPath(dut *ondatra.DUTDevice) bool {
	return lookupDUTDeviations(dut).GetMissingSystemDescriptionConfigPath()
}

// FEC uncorrectable errors accumulate over time and are not cleared unless the component is reset on target
func NonIntervalFecErrorCounter(dut *ondatra.DUTDevice) bool {
	return lookupDUTDeviations(dut).GetNonIntervalFecErrorCounter()
}

// NtpSourceAddressUnsupported returns true if NTP source address is not supported
func NtpSourceAddressUnsupported(dut *ondatra.DUTDevice) bool {
	return lookupDUTDeviations(dut).GetNtpSourceAddressUnsupported()
}

// StaticMplsLspUnsupported returns true if static mpls lsp parameters are unsupported
func StaticMplsLspOCUnsupported(dut *ondatra.DUTDevice) bool {
	return lookupDUTDeviations(dut).GetStaticMplsLspOcUnsupported()
}

// GreDecapsulationUnsupported returns true if decapsulation is not supported
func GreDecapsulationOCUnsupported(dut *ondatra.DUTDevice) bool {
	return lookupDUTDeviations(dut).GetGreDecapsulationOcUnsupported()
}

// SRLB and SRGB configuration does not effective with OC config
func IsisSrgbSrlbUnsupported(dut *ondatra.DUTDevice) bool {
	return lookupDUTDeviations(dut).GetIsisSrgbSrlbUnsupported()
}

// Isis Prefix Segment config does not supported
func IsisSrPrefixSegmentConfigUnsupported(dut *ondatra.DUTDevice) bool {
	return lookupDUTDeviations(dut).GetIsisSrPrefixSegmentConfigUnsupported()
}

// Isis Node Segment Configuration do not supported
func IsisSrNodeSegmentConfigUnsupported(dut *ondatra.DUTDevice) bool {
	return lookupDUTDeviations(dut).GetIsisSrNodeSegmentConfigUnsupported()
}

// SflowIngressMinSamplingRate returns the minimum sampling rate supported for sflow ingress on the device.
func SflowIngressMinSamplingRate(dut *ondatra.DUTDevice) uint32 {
	return lookupDUTDeviations(dut).GetSflowIngressMinSamplingRate()
}

// QosRemarkOCUnsupported returns true if Qos remark parameters are unsupported
func QosRemarkOCUnsupported(dut *ondatra.DUTDevice) bool {
	return lookupDUTDeviations(dut).GetQosRemarkOcUnsupported()
}

// PolicyForwardingGREEncapsulationOCUnsupported returns true if policy forwarding GRE encapsulation is not supported on vendors
func PolicyForwardingGreEncapsulationOcUnsupported(dut *ondatra.DUTDevice) bool {
	return lookupDUTDeviations(dut).GetPolicyForwardingGreEncapsulationOcUnsupported()
}

// PolicyRuleCountersOCUnsupported returns true if policy forwarding Rule Counters is not supported on vendors
func PolicyRuleCountersOCUnsupported(dut *ondatra.DUTDevice) bool {
	return lookupDUTDeviations(dut).GetPolicyRuleCountersOcUnsupported()
}

// OTNToETHAssignment returns true if the device must have the OTN to ETH assignment.
func OTNToETHAssignment(dut *ondatra.DUTDevice) bool {
	return lookupDUTDeviations(dut).GetOtnToEthAssignment()
}

// NetworkInstanceImportExportPolicyOCUnsupported returns true if network instance import/export policy is not supported.
func NetworkInstanceImportExportPolicyOCUnsupported(dut *ondatra.DUTDevice) bool {
	return lookupDUTDeviations(dut).GetNetworkInstanceImportExportPolicyOcUnsuppored()
}

// SkipOrigin returns true if the device does not support the 'origin' field in gNMI/gNOI RPC paths.
func SkipOrigin(dut *ondatra.DUTDevice) bool {
	return lookupDUTDeviations(dut).GetSkipOrigin()
}

// PredefinedMaxEcmpPaths returns true if max ecmp paths are predefined.
func PredefinedMaxEcmpPaths(dut *ondatra.DUTDevice) bool {
	return lookupDUTDeviations(dut).GetPredefinedMaxEcmpPaths()
}

// DecapGroupOCUnsupported returns true if decapsulation group is not supported
func DecapsulateGueOCUnsupported(dut *ondatra.DUTDevice) bool {
	return lookupDUTDeviations(dut).GetDecapsulateGueOcUnsupported()
}

// LinePortUnsupported returns whether the DUT does not support line-port configuration on optical channel components.
func LinePortUnsupported(dut *ondatra.DUTDevice) bool {
	return lookupDUTDeviations(dut).GetLinePortUnsupported()
}

// UseBgpSetCommunityOptionTypeReplace returns true if BGP community set REPLACE
// option is required
func UseBgpSetCommunityOptionTypeReplace(dut *ondatra.DUTDevice) bool {
	return lookupDUTDeviations(dut).GetUseBgpSetCommunityOptionTypeReplace()
}

// MaxEcmpPaths path on global level is unsupported
func GlobalMaxEcmpPathsUnsupported(dut *ondatra.DUTDevice) bool {
	return lookupDUTDeviations(dut).GetGlobalMaxEcmpPathsUnsupported()
}

// QosTwoRateThreeColorPolicerOCUnsupported returns true if the device does not support QoS two-rate-three-color policer.
// Arista: https://partnerissuetracker.corp.google.com/issues/442749011
func QosTwoRateThreeColorPolicerOCUnsupported(dut *ondatra.DUTDevice) bool {
	return lookupDUTDeviations(dut).GetQosTwoRateThreeColorPolicerOcUnsupported()
}

// LoadBalancePolicyOCUnsupported returns true if load-balancing policy configuration is not supported through OpenConfig.
func LoadBalancePolicyOCUnsupported(dut *ondatra.DUTDevice) bool {
	return lookupDUTDeviations(dut).GetLoadBalancePolicyOcUnsupported()
}

<<<<<<< HEAD
// WithIPAddressUnsupported returns true when an indirect next-hop (direct interface IP) with forwarding viable is used, since this is not supported.
func IndirectNhWithIPAddressUnsupported(dut *ondatra.DUTDevice) bool {
	return lookupDUTDeviations(dut).GetIndirectNhWithIpAddressUnsupported()
=======
// Gribi Records Unsupported returns true if Gribi records creation is not supported through OpenConfig.
func GribiRecordsUnsupported(dut *ondatra.DUTDevice) bool {
	return lookupDUTDeviations(dut).GetGribiRecordsUnsupported()
>>>>>>> 2735162d
}<|MERGE_RESOLUTION|>--- conflicted
+++ resolved
@@ -1645,13 +1645,12 @@
 	return lookupDUTDeviations(dut).GetLoadBalancePolicyOcUnsupported()
 }
 
-<<<<<<< HEAD
+// Gribi Records Unsupported returns true if Gribi records creation is not supported through OpenConfig.
+func GribiRecordsUnsupported(dut *ondatra.DUTDevice) bool {
+	return lookupDUTDeviations(dut).GetGribiRecordsUnsupported()
+}
+
 // WithIPAddressUnsupported returns true when an indirect next-hop (direct interface IP) with forwarding viable is used, since this is not supported.
 func IndirectNhWithIPAddressUnsupported(dut *ondatra.DUTDevice) bool {
 	return lookupDUTDeviations(dut).GetIndirectNhWithIpAddressUnsupported()
-=======
-// Gribi Records Unsupported returns true if Gribi records creation is not supported through OpenConfig.
-func GribiRecordsUnsupported(dut *ondatra.DUTDevice) bool {
-	return lookupDUTDeviations(dut).GetGribiRecordsUnsupported()
->>>>>>> 2735162d
 }