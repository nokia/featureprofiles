--- conflicted
+++ resolved
@@ -223,13 +223,11 @@
 	ISISRestartSuppressUnsupported = flag.Bool("deviation_isis_restart_suppress_unsupported", false,
 		"Device skip isis restart-suppress check if value is true, Default value is false")
 
-<<<<<<< HEAD
+	MacAddressMissing = flag.Bool("deviation_mac_address_missing", false, "Device does not support /system/mac-address/state.")
+
 	ISISGlobalAuthenticationNotRequired = flag.Bool("deviation_isis_global_authentication_not_required", false,
 		"Don't set isis global authentication-check on the device if value is true, Default value is false and ISIS global authentication-check is set")
 
 	ISISLevelAuthenticationNotRequired = flag.Bool("deviation_isis_level_authentication_not_required", false,
 		"Don't set isis level authentication on the device if value is true, Default value is false and ISIS level authentication is configured")
-=======
-	MacAddressMissing = flag.Bool("deviation_mac_address_missing", false, "Device does not support /system/mac-address/state.")
->>>>>>> 6d91b187
 )