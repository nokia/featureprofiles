--- conflicted
+++ resolved
@@ -217,17 +217,15 @@
 	NetworkInstanceTableDeletionRequired = flag.Bool("deviation_network_instance_table_deletion_required", false,
 		"Set to true for device requiring explicit deletion of network-instance table, default is false")
 
-<<<<<<< HEAD
+	ISISMultiTopologyUnsupported = flag.Bool("deviation_isis_multi_topology_unsupported", false,
+		"Device skip isis multi-topology check if value is true, Default value is false")
+
+	ISISRestartSuppressUnsupported = flag.Bool("deviation_isis_restart_suppress_unsupported", false,
+		"Device skip isis restart-suppress check if value is true, Default value is false")
+
 	ISISGlobalAuthenticationNotRequired = flag.Bool("deviation_isis_global_authentication_not_required", false,
 		"Don't set isis global authentication-check on the device if value is true, Default value is false and ISIS global authentication-check is set")
 
 	ISISLevelAuthenticationNotRequired = flag.Bool("deviation_isis_level_authentication_not_required", false,
 		"Don't set isis level authentication on the device if value is true, Default value is false and ISIS level authentication is configured")
-=======
-	ISISMultiTopologyUnsupported = flag.Bool("deviation_isis_multi_topology_unsupported", false,
-		"Device skip isis multi-topology check if value is true, Default value is false")
-
-	ISISRestartSuppressUnsupported = flag.Bool("deviation_isis_restart_suppress_unsupported", false,
-		"Device skip isis restart-suppress check if value is true, Default value is false")
->>>>>>> 31f04b14
 )